error: this function definition uses SIMD vector type `i8x8` which (with the chosen ABI) requires the `vector` target feature, which is not enabled
<<<<<<< HEAD
  --> $DIR/simd-abi-checks-s390x.rs:46:1
=======
  --> $DIR/simd-abi-checks-s390x.rs:39:1
>>>>>>> 0f490b04
   |
LL | extern "C" fn vector_ret_small(x: &i8x8) -> i8x8 {
   | ^^^^^^^^^^^^^^^^^^^^^^^^^^^^^^^^^^^^^^^^^^^^^^^^ function defined here
   |
   = warning: this was previously accepted by the compiler but is being phased out; it will become a hard error in a future release!
   = note: for more information, see issue #116558 <https://github.com/rust-lang/rust/issues/116558>
   = help: consider enabling it globally (`-C target-feature=+vector`) or locally (`#[target_feature(enable="vector")]`)
note: the lint level is defined here
  --> $DIR/simd-abi-checks-s390x.rs:16:9
   |
LL | #![deny(abi_unsupported_vector_types)]
   |         ^^^^^^^^^^^^^^^^^^^^^^^^^^^^

error: this function definition uses SIMD vector type `i8x16` which (with the chosen ABI) requires the `vector` target feature, which is not enabled
<<<<<<< HEAD
  --> $DIR/simd-abi-checks-s390x.rs:52:1
=======
  --> $DIR/simd-abi-checks-s390x.rs:45:1
>>>>>>> 0f490b04
   |
LL | extern "C" fn vector_ret(x: &i8x16) -> i8x16 {
   | ^^^^^^^^^^^^^^^^^^^^^^^^^^^^^^^^^^^^^^^^^^^^ function defined here
   |
   = warning: this was previously accepted by the compiler but is being phased out; it will become a hard error in a future release!
   = note: for more information, see issue #116558 <https://github.com/rust-lang/rust/issues/116558>
   = help: consider enabling it globally (`-C target-feature=+vector`) or locally (`#[target_feature(enable="vector")]`)

error: this function definition uses SIMD vector type `TransparentWrapper<i8x8>` which (with the chosen ABI) requires the `vector` target feature, which is not enabled
<<<<<<< HEAD
  --> $DIR/simd-abi-checks-s390x.rs:99:1
=======
  --> $DIR/simd-abi-checks-s390x.rs:92:1
>>>>>>> 0f490b04
   |
LL | / extern "C" fn vector_transparent_wrapper_ret_small(
LL | |     x: &TransparentWrapper<i8x8>,
LL | | ) -> TransparentWrapper<i8x8> {
   | |_____________________________^ function defined here
   |
   = warning: this was previously accepted by the compiler but is being phased out; it will become a hard error in a future release!
   = note: for more information, see issue #116558 <https://github.com/rust-lang/rust/issues/116558>
   = help: consider enabling it globally (`-C target-feature=+vector`) or locally (`#[target_feature(enable="vector")]`)

error: this function definition uses SIMD vector type `TransparentWrapper<i8x16>` which (with the chosen ABI) requires the `vector` target feature, which is not enabled
<<<<<<< HEAD
  --> $DIR/simd-abi-checks-s390x.rs:107:1
=======
  --> $DIR/simd-abi-checks-s390x.rs:100:1
>>>>>>> 0f490b04
   |
LL | / extern "C" fn vector_transparent_wrapper_ret(
LL | |     x: &TransparentWrapper<i8x16>,
LL | | ) -> TransparentWrapper<i8x16> {
   | |______________________________^ function defined here
   |
   = warning: this was previously accepted by the compiler but is being phased out; it will become a hard error in a future release!
   = note: for more information, see issue #116558 <https://github.com/rust-lang/rust/issues/116558>
   = help: consider enabling it globally (`-C target-feature=+vector`) or locally (`#[target_feature(enable="vector")]`)

error: this function definition uses SIMD vector type `i8x8` which (with the chosen ABI) requires the `vector` target feature, which is not enabled
<<<<<<< HEAD
  --> $DIR/simd-abi-checks-s390x.rs:123:1
=======
  --> $DIR/simd-abi-checks-s390x.rs:116:1
>>>>>>> 0f490b04
   |
LL | extern "C" fn vector_arg_small(x: i8x8) -> i64 {
   | ^^^^^^^^^^^^^^^^^^^^^^^^^^^^^^^^^^^^^^^^^^^^^^ function defined here
   |
   = warning: this was previously accepted by the compiler but is being phased out; it will become a hard error in a future release!
   = note: for more information, see issue #116558 <https://github.com/rust-lang/rust/issues/116558>
   = help: consider enabling it globally (`-C target-feature=+vector`) or locally (`#[target_feature(enable="vector")]`)

error: this function definition uses SIMD vector type `i8x16` which (with the chosen ABI) requires the `vector` target feature, which is not enabled
<<<<<<< HEAD
  --> $DIR/simd-abi-checks-s390x.rs:129:1
=======
  --> $DIR/simd-abi-checks-s390x.rs:122:1
>>>>>>> 0f490b04
   |
LL | extern "C" fn vector_arg(x: i8x16) -> i64 {
   | ^^^^^^^^^^^^^^^^^^^^^^^^^^^^^^^^^^^^^^^^^ function defined here
   |
   = warning: this was previously accepted by the compiler but is being phased out; it will become a hard error in a future release!
   = note: for more information, see issue #116558 <https://github.com/rust-lang/rust/issues/116558>
   = help: consider enabling it globally (`-C target-feature=+vector`) or locally (`#[target_feature(enable="vector")]`)

error: this function definition uses SIMD vector type `Wrapper<i8x8>` which (with the chosen ABI) requires the `vector` target feature, which is not enabled
<<<<<<< HEAD
  --> $DIR/simd-abi-checks-s390x.rs:141:1
=======
  --> $DIR/simd-abi-checks-s390x.rs:134:1
>>>>>>> 0f490b04
   |
LL | extern "C" fn vector_wrapper_arg_small(x: Wrapper<i8x8>) -> i64 {
   | ^^^^^^^^^^^^^^^^^^^^^^^^^^^^^^^^^^^^^^^^^^^^^^^^^^^^^^^^^^^^^^^ function defined here
   |
   = warning: this was previously accepted by the compiler but is being phased out; it will become a hard error in a future release!
   = note: for more information, see issue #116558 <https://github.com/rust-lang/rust/issues/116558>
   = help: consider enabling it globally (`-C target-feature=+vector`) or locally (`#[target_feature(enable="vector")]`)

error: this function definition uses SIMD vector type `Wrapper<i8x16>` which (with the chosen ABI) requires the `vector` target feature, which is not enabled
<<<<<<< HEAD
  --> $DIR/simd-abi-checks-s390x.rs:147:1
=======
  --> $DIR/simd-abi-checks-s390x.rs:140:1
>>>>>>> 0f490b04
   |
LL | extern "C" fn vector_wrapper_arg(x: Wrapper<i8x16>) -> i64 {
   | ^^^^^^^^^^^^^^^^^^^^^^^^^^^^^^^^^^^^^^^^^^^^^^^^^^^^^^^^^^ function defined here
   |
   = warning: this was previously accepted by the compiler but is being phased out; it will become a hard error in a future release!
   = note: for more information, see issue #116558 <https://github.com/rust-lang/rust/issues/116558>
   = help: consider enabling it globally (`-C target-feature=+vector`) or locally (`#[target_feature(enable="vector")]`)

error: this function definition uses SIMD vector type `TransparentWrapper<i8x8>` which (with the chosen ABI) requires the `vector` target feature, which is not enabled
<<<<<<< HEAD
  --> $DIR/simd-abi-checks-s390x.rs:159:1
=======
  --> $DIR/simd-abi-checks-s390x.rs:152:1
>>>>>>> 0f490b04
   |
LL | extern "C" fn vector_transparent_wrapper_arg_small(x: TransparentWrapper<i8x8>) -> i64 {
   | ^^^^^^^^^^^^^^^^^^^^^^^^^^^^^^^^^^^^^^^^^^^^^^^^^^^^^^^^^^^^^^^^^^^^^^^^^^^^^^^^^^^^^^ function defined here
   |
   = warning: this was previously accepted by the compiler but is being phased out; it will become a hard error in a future release!
   = note: for more information, see issue #116558 <https://github.com/rust-lang/rust/issues/116558>
   = help: consider enabling it globally (`-C target-feature=+vector`) or locally (`#[target_feature(enable="vector")]`)

error: this function definition uses SIMD vector type `TransparentWrapper<i8x16>` which (with the chosen ABI) requires the `vector` target feature, which is not enabled
<<<<<<< HEAD
  --> $DIR/simd-abi-checks-s390x.rs:165:1
=======
  --> $DIR/simd-abi-checks-s390x.rs:158:1
>>>>>>> 0f490b04
   |
LL | extern "C" fn vector_transparent_wrapper_arg(x: TransparentWrapper<i8x16>) -> i64 {
   | ^^^^^^^^^^^^^^^^^^^^^^^^^^^^^^^^^^^^^^^^^^^^^^^^^^^^^^^^^^^^^^^^^^^^^^^^^^^^^^^^^ function defined here
   |
   = warning: this was previously accepted by the compiler but is being phased out; it will become a hard error in a future release!
   = note: for more information, see issue #116558 <https://github.com/rust-lang/rust/issues/116558>
   = help: consider enabling it globally (`-C target-feature=+vector`) or locally (`#[target_feature(enable="vector")]`)

error: aborting due to 10 previous errors

Future incompatibility report: Future breakage diagnostic:
error: this function definition uses SIMD vector type `i8x8` which (with the chosen ABI) requires the `vector` target feature, which is not enabled
<<<<<<< HEAD
  --> $DIR/simd-abi-checks-s390x.rs:46:1
=======
  --> $DIR/simd-abi-checks-s390x.rs:39:1
>>>>>>> 0f490b04
   |
LL | extern "C" fn vector_ret_small(x: &i8x8) -> i8x8 {
   | ^^^^^^^^^^^^^^^^^^^^^^^^^^^^^^^^^^^^^^^^^^^^^^^^ function defined here
   |
   = warning: this was previously accepted by the compiler but is being phased out; it will become a hard error in a future release!
   = note: for more information, see issue #116558 <https://github.com/rust-lang/rust/issues/116558>
   = help: consider enabling it globally (`-C target-feature=+vector`) or locally (`#[target_feature(enable="vector")]`)
note: the lint level is defined here
  --> $DIR/simd-abi-checks-s390x.rs:16:9
   |
LL | #![deny(abi_unsupported_vector_types)]
   |         ^^^^^^^^^^^^^^^^^^^^^^^^^^^^

Future breakage diagnostic:
error: this function definition uses SIMD vector type `i8x16` which (with the chosen ABI) requires the `vector` target feature, which is not enabled
<<<<<<< HEAD
  --> $DIR/simd-abi-checks-s390x.rs:52:1
=======
  --> $DIR/simd-abi-checks-s390x.rs:45:1
>>>>>>> 0f490b04
   |
LL | extern "C" fn vector_ret(x: &i8x16) -> i8x16 {
   | ^^^^^^^^^^^^^^^^^^^^^^^^^^^^^^^^^^^^^^^^^^^^ function defined here
   |
   = warning: this was previously accepted by the compiler but is being phased out; it will become a hard error in a future release!
   = note: for more information, see issue #116558 <https://github.com/rust-lang/rust/issues/116558>
   = help: consider enabling it globally (`-C target-feature=+vector`) or locally (`#[target_feature(enable="vector")]`)
note: the lint level is defined here
  --> $DIR/simd-abi-checks-s390x.rs:16:9
   |
LL | #![deny(abi_unsupported_vector_types)]
   |         ^^^^^^^^^^^^^^^^^^^^^^^^^^^^

Future breakage diagnostic:
error: this function definition uses SIMD vector type `TransparentWrapper<i8x8>` which (with the chosen ABI) requires the `vector` target feature, which is not enabled
<<<<<<< HEAD
  --> $DIR/simd-abi-checks-s390x.rs:99:1
=======
  --> $DIR/simd-abi-checks-s390x.rs:92:1
>>>>>>> 0f490b04
   |
LL | / extern "C" fn vector_transparent_wrapper_ret_small(
LL | |     x: &TransparentWrapper<i8x8>,
LL | | ) -> TransparentWrapper<i8x8> {
   | |_____________________________^ function defined here
   |
   = warning: this was previously accepted by the compiler but is being phased out; it will become a hard error in a future release!
   = note: for more information, see issue #116558 <https://github.com/rust-lang/rust/issues/116558>
   = help: consider enabling it globally (`-C target-feature=+vector`) or locally (`#[target_feature(enable="vector")]`)
note: the lint level is defined here
  --> $DIR/simd-abi-checks-s390x.rs:16:9
   |
LL | #![deny(abi_unsupported_vector_types)]
   |         ^^^^^^^^^^^^^^^^^^^^^^^^^^^^

Future breakage diagnostic:
error: this function definition uses SIMD vector type `TransparentWrapper<i8x16>` which (with the chosen ABI) requires the `vector` target feature, which is not enabled
<<<<<<< HEAD
  --> $DIR/simd-abi-checks-s390x.rs:107:1
=======
  --> $DIR/simd-abi-checks-s390x.rs:100:1
>>>>>>> 0f490b04
   |
LL | / extern "C" fn vector_transparent_wrapper_ret(
LL | |     x: &TransparentWrapper<i8x16>,
LL | | ) -> TransparentWrapper<i8x16> {
   | |______________________________^ function defined here
   |
   = warning: this was previously accepted by the compiler but is being phased out; it will become a hard error in a future release!
   = note: for more information, see issue #116558 <https://github.com/rust-lang/rust/issues/116558>
   = help: consider enabling it globally (`-C target-feature=+vector`) or locally (`#[target_feature(enable="vector")]`)
note: the lint level is defined here
  --> $DIR/simd-abi-checks-s390x.rs:16:9
   |
LL | #![deny(abi_unsupported_vector_types)]
   |         ^^^^^^^^^^^^^^^^^^^^^^^^^^^^

Future breakage diagnostic:
error: this function definition uses SIMD vector type `i8x8` which (with the chosen ABI) requires the `vector` target feature, which is not enabled
<<<<<<< HEAD
  --> $DIR/simd-abi-checks-s390x.rs:123:1
=======
  --> $DIR/simd-abi-checks-s390x.rs:116:1
>>>>>>> 0f490b04
   |
LL | extern "C" fn vector_arg_small(x: i8x8) -> i64 {
   | ^^^^^^^^^^^^^^^^^^^^^^^^^^^^^^^^^^^^^^^^^^^^^^ function defined here
   |
   = warning: this was previously accepted by the compiler but is being phased out; it will become a hard error in a future release!
   = note: for more information, see issue #116558 <https://github.com/rust-lang/rust/issues/116558>
   = help: consider enabling it globally (`-C target-feature=+vector`) or locally (`#[target_feature(enable="vector")]`)
note: the lint level is defined here
  --> $DIR/simd-abi-checks-s390x.rs:16:9
   |
LL | #![deny(abi_unsupported_vector_types)]
   |         ^^^^^^^^^^^^^^^^^^^^^^^^^^^^

Future breakage diagnostic:
error: this function definition uses SIMD vector type `i8x16` which (with the chosen ABI) requires the `vector` target feature, which is not enabled
<<<<<<< HEAD
  --> $DIR/simd-abi-checks-s390x.rs:129:1
=======
  --> $DIR/simd-abi-checks-s390x.rs:122:1
>>>>>>> 0f490b04
   |
LL | extern "C" fn vector_arg(x: i8x16) -> i64 {
   | ^^^^^^^^^^^^^^^^^^^^^^^^^^^^^^^^^^^^^^^^^ function defined here
   |
   = warning: this was previously accepted by the compiler but is being phased out; it will become a hard error in a future release!
   = note: for more information, see issue #116558 <https://github.com/rust-lang/rust/issues/116558>
   = help: consider enabling it globally (`-C target-feature=+vector`) or locally (`#[target_feature(enable="vector")]`)
note: the lint level is defined here
  --> $DIR/simd-abi-checks-s390x.rs:16:9
   |
LL | #![deny(abi_unsupported_vector_types)]
   |         ^^^^^^^^^^^^^^^^^^^^^^^^^^^^

Future breakage diagnostic:
error: this function definition uses SIMD vector type `Wrapper<i8x8>` which (with the chosen ABI) requires the `vector` target feature, which is not enabled
<<<<<<< HEAD
  --> $DIR/simd-abi-checks-s390x.rs:141:1
=======
  --> $DIR/simd-abi-checks-s390x.rs:134:1
>>>>>>> 0f490b04
   |
LL | extern "C" fn vector_wrapper_arg_small(x: Wrapper<i8x8>) -> i64 {
   | ^^^^^^^^^^^^^^^^^^^^^^^^^^^^^^^^^^^^^^^^^^^^^^^^^^^^^^^^^^^^^^^ function defined here
   |
   = warning: this was previously accepted by the compiler but is being phased out; it will become a hard error in a future release!
   = note: for more information, see issue #116558 <https://github.com/rust-lang/rust/issues/116558>
   = help: consider enabling it globally (`-C target-feature=+vector`) or locally (`#[target_feature(enable="vector")]`)
note: the lint level is defined here
  --> $DIR/simd-abi-checks-s390x.rs:16:9
   |
LL | #![deny(abi_unsupported_vector_types)]
   |         ^^^^^^^^^^^^^^^^^^^^^^^^^^^^

Future breakage diagnostic:
error: this function definition uses SIMD vector type `Wrapper<i8x16>` which (with the chosen ABI) requires the `vector` target feature, which is not enabled
<<<<<<< HEAD
  --> $DIR/simd-abi-checks-s390x.rs:147:1
=======
  --> $DIR/simd-abi-checks-s390x.rs:140:1
>>>>>>> 0f490b04
   |
LL | extern "C" fn vector_wrapper_arg(x: Wrapper<i8x16>) -> i64 {
   | ^^^^^^^^^^^^^^^^^^^^^^^^^^^^^^^^^^^^^^^^^^^^^^^^^^^^^^^^^^ function defined here
   |
   = warning: this was previously accepted by the compiler but is being phased out; it will become a hard error in a future release!
   = note: for more information, see issue #116558 <https://github.com/rust-lang/rust/issues/116558>
   = help: consider enabling it globally (`-C target-feature=+vector`) or locally (`#[target_feature(enable="vector")]`)
note: the lint level is defined here
  --> $DIR/simd-abi-checks-s390x.rs:16:9
   |
LL | #![deny(abi_unsupported_vector_types)]
   |         ^^^^^^^^^^^^^^^^^^^^^^^^^^^^

Future breakage diagnostic:
error: this function definition uses SIMD vector type `TransparentWrapper<i8x8>` which (with the chosen ABI) requires the `vector` target feature, which is not enabled
<<<<<<< HEAD
  --> $DIR/simd-abi-checks-s390x.rs:159:1
=======
  --> $DIR/simd-abi-checks-s390x.rs:152:1
>>>>>>> 0f490b04
   |
LL | extern "C" fn vector_transparent_wrapper_arg_small(x: TransparentWrapper<i8x8>) -> i64 {
   | ^^^^^^^^^^^^^^^^^^^^^^^^^^^^^^^^^^^^^^^^^^^^^^^^^^^^^^^^^^^^^^^^^^^^^^^^^^^^^^^^^^^^^^ function defined here
   |
   = warning: this was previously accepted by the compiler but is being phased out; it will become a hard error in a future release!
   = note: for more information, see issue #116558 <https://github.com/rust-lang/rust/issues/116558>
   = help: consider enabling it globally (`-C target-feature=+vector`) or locally (`#[target_feature(enable="vector")]`)
note: the lint level is defined here
  --> $DIR/simd-abi-checks-s390x.rs:16:9
   |
LL | #![deny(abi_unsupported_vector_types)]
   |         ^^^^^^^^^^^^^^^^^^^^^^^^^^^^

Future breakage diagnostic:
error: this function definition uses SIMD vector type `TransparentWrapper<i8x16>` which (with the chosen ABI) requires the `vector` target feature, which is not enabled
<<<<<<< HEAD
  --> $DIR/simd-abi-checks-s390x.rs:165:1
=======
  --> $DIR/simd-abi-checks-s390x.rs:158:1
>>>>>>> 0f490b04
   |
LL | extern "C" fn vector_transparent_wrapper_arg(x: TransparentWrapper<i8x16>) -> i64 {
   | ^^^^^^^^^^^^^^^^^^^^^^^^^^^^^^^^^^^^^^^^^^^^^^^^^^^^^^^^^^^^^^^^^^^^^^^^^^^^^^^^^ function defined here
   |
   = warning: this was previously accepted by the compiler but is being phased out; it will become a hard error in a future release!
   = note: for more information, see issue #116558 <https://github.com/rust-lang/rust/issues/116558>
   = help: consider enabling it globally (`-C target-feature=+vector`) or locally (`#[target_feature(enable="vector")]`)
note: the lint level is defined here
  --> $DIR/simd-abi-checks-s390x.rs:16:9
   |
LL | #![deny(abi_unsupported_vector_types)]
   |         ^^^^^^^^^^^^^^^^^^^^^^^^^^^^
<|MERGE_RESOLUTION|>--- conflicted
+++ resolved
@@ -1,9 +1,5 @@
 error: this function definition uses SIMD vector type `i8x8` which (with the chosen ABI) requires the `vector` target feature, which is not enabled
-<<<<<<< HEAD
-  --> $DIR/simd-abi-checks-s390x.rs:46:1
-=======
   --> $DIR/simd-abi-checks-s390x.rs:39:1
->>>>>>> 0f490b04
    |
 LL | extern "C" fn vector_ret_small(x: &i8x8) -> i8x8 {
    | ^^^^^^^^^^^^^^^^^^^^^^^^^^^^^^^^^^^^^^^^^^^^^^^^ function defined here
@@ -18,11 +14,7 @@
    |         ^^^^^^^^^^^^^^^^^^^^^^^^^^^^
 
 error: this function definition uses SIMD vector type `i8x16` which (with the chosen ABI) requires the `vector` target feature, which is not enabled
-<<<<<<< HEAD
-  --> $DIR/simd-abi-checks-s390x.rs:52:1
-=======
   --> $DIR/simd-abi-checks-s390x.rs:45:1
->>>>>>> 0f490b04
    |
 LL | extern "C" fn vector_ret(x: &i8x16) -> i8x16 {
    | ^^^^^^^^^^^^^^^^^^^^^^^^^^^^^^^^^^^^^^^^^^^^ function defined here
@@ -32,11 +24,7 @@
    = help: consider enabling it globally (`-C target-feature=+vector`) or locally (`#[target_feature(enable="vector")]`)
 
 error: this function definition uses SIMD vector type `TransparentWrapper<i8x8>` which (with the chosen ABI) requires the `vector` target feature, which is not enabled
-<<<<<<< HEAD
-  --> $DIR/simd-abi-checks-s390x.rs:99:1
-=======
   --> $DIR/simd-abi-checks-s390x.rs:92:1
->>>>>>> 0f490b04
    |
 LL | / extern "C" fn vector_transparent_wrapper_ret_small(
 LL | |     x: &TransparentWrapper<i8x8>,
@@ -48,11 +36,7 @@
    = help: consider enabling it globally (`-C target-feature=+vector`) or locally (`#[target_feature(enable="vector")]`)
 
 error: this function definition uses SIMD vector type `TransparentWrapper<i8x16>` which (with the chosen ABI) requires the `vector` target feature, which is not enabled
-<<<<<<< HEAD
-  --> $DIR/simd-abi-checks-s390x.rs:107:1
-=======
   --> $DIR/simd-abi-checks-s390x.rs:100:1
->>>>>>> 0f490b04
    |
 LL | / extern "C" fn vector_transparent_wrapper_ret(
 LL | |     x: &TransparentWrapper<i8x16>,
@@ -64,11 +48,7 @@
    = help: consider enabling it globally (`-C target-feature=+vector`) or locally (`#[target_feature(enable="vector")]`)
 
 error: this function definition uses SIMD vector type `i8x8` which (with the chosen ABI) requires the `vector` target feature, which is not enabled
-<<<<<<< HEAD
-  --> $DIR/simd-abi-checks-s390x.rs:123:1
-=======
   --> $DIR/simd-abi-checks-s390x.rs:116:1
->>>>>>> 0f490b04
    |
 LL | extern "C" fn vector_arg_small(x: i8x8) -> i64 {
    | ^^^^^^^^^^^^^^^^^^^^^^^^^^^^^^^^^^^^^^^^^^^^^^ function defined here
@@ -78,11 +58,7 @@
    = help: consider enabling it globally (`-C target-feature=+vector`) or locally (`#[target_feature(enable="vector")]`)
 
 error: this function definition uses SIMD vector type `i8x16` which (with the chosen ABI) requires the `vector` target feature, which is not enabled
-<<<<<<< HEAD
-  --> $DIR/simd-abi-checks-s390x.rs:129:1
-=======
   --> $DIR/simd-abi-checks-s390x.rs:122:1
->>>>>>> 0f490b04
    |
 LL | extern "C" fn vector_arg(x: i8x16) -> i64 {
    | ^^^^^^^^^^^^^^^^^^^^^^^^^^^^^^^^^^^^^^^^^ function defined here
@@ -92,11 +68,7 @@
    = help: consider enabling it globally (`-C target-feature=+vector`) or locally (`#[target_feature(enable="vector")]`)
 
 error: this function definition uses SIMD vector type `Wrapper<i8x8>` which (with the chosen ABI) requires the `vector` target feature, which is not enabled
-<<<<<<< HEAD
-  --> $DIR/simd-abi-checks-s390x.rs:141:1
-=======
   --> $DIR/simd-abi-checks-s390x.rs:134:1
->>>>>>> 0f490b04
    |
 LL | extern "C" fn vector_wrapper_arg_small(x: Wrapper<i8x8>) -> i64 {
    | ^^^^^^^^^^^^^^^^^^^^^^^^^^^^^^^^^^^^^^^^^^^^^^^^^^^^^^^^^^^^^^^ function defined here
@@ -106,11 +78,7 @@
    = help: consider enabling it globally (`-C target-feature=+vector`) or locally (`#[target_feature(enable="vector")]`)
 
 error: this function definition uses SIMD vector type `Wrapper<i8x16>` which (with the chosen ABI) requires the `vector` target feature, which is not enabled
-<<<<<<< HEAD
-  --> $DIR/simd-abi-checks-s390x.rs:147:1
-=======
   --> $DIR/simd-abi-checks-s390x.rs:140:1
->>>>>>> 0f490b04
    |
 LL | extern "C" fn vector_wrapper_arg(x: Wrapper<i8x16>) -> i64 {
    | ^^^^^^^^^^^^^^^^^^^^^^^^^^^^^^^^^^^^^^^^^^^^^^^^^^^^^^^^^^ function defined here
@@ -120,11 +88,7 @@
    = help: consider enabling it globally (`-C target-feature=+vector`) or locally (`#[target_feature(enable="vector")]`)
 
 error: this function definition uses SIMD vector type `TransparentWrapper<i8x8>` which (with the chosen ABI) requires the `vector` target feature, which is not enabled
-<<<<<<< HEAD
-  --> $DIR/simd-abi-checks-s390x.rs:159:1
-=======
   --> $DIR/simd-abi-checks-s390x.rs:152:1
->>>>>>> 0f490b04
    |
 LL | extern "C" fn vector_transparent_wrapper_arg_small(x: TransparentWrapper<i8x8>) -> i64 {
    | ^^^^^^^^^^^^^^^^^^^^^^^^^^^^^^^^^^^^^^^^^^^^^^^^^^^^^^^^^^^^^^^^^^^^^^^^^^^^^^^^^^^^^^ function defined here
@@ -134,11 +98,7 @@
    = help: consider enabling it globally (`-C target-feature=+vector`) or locally (`#[target_feature(enable="vector")]`)
 
 error: this function definition uses SIMD vector type `TransparentWrapper<i8x16>` which (with the chosen ABI) requires the `vector` target feature, which is not enabled
-<<<<<<< HEAD
-  --> $DIR/simd-abi-checks-s390x.rs:165:1
-=======
   --> $DIR/simd-abi-checks-s390x.rs:158:1
->>>>>>> 0f490b04
    |
 LL | extern "C" fn vector_transparent_wrapper_arg(x: TransparentWrapper<i8x16>) -> i64 {
    | ^^^^^^^^^^^^^^^^^^^^^^^^^^^^^^^^^^^^^^^^^^^^^^^^^^^^^^^^^^^^^^^^^^^^^^^^^^^^^^^^^ function defined here
@@ -151,11 +111,7 @@
 
 Future incompatibility report: Future breakage diagnostic:
 error: this function definition uses SIMD vector type `i8x8` which (with the chosen ABI) requires the `vector` target feature, which is not enabled
-<<<<<<< HEAD
-  --> $DIR/simd-abi-checks-s390x.rs:46:1
-=======
   --> $DIR/simd-abi-checks-s390x.rs:39:1
->>>>>>> 0f490b04
    |
 LL | extern "C" fn vector_ret_small(x: &i8x8) -> i8x8 {
    | ^^^^^^^^^^^^^^^^^^^^^^^^^^^^^^^^^^^^^^^^^^^^^^^^ function defined here
@@ -171,11 +127,7 @@
 
 Future breakage diagnostic:
 error: this function definition uses SIMD vector type `i8x16` which (with the chosen ABI) requires the `vector` target feature, which is not enabled
-<<<<<<< HEAD
-  --> $DIR/simd-abi-checks-s390x.rs:52:1
-=======
   --> $DIR/simd-abi-checks-s390x.rs:45:1
->>>>>>> 0f490b04
    |
 LL | extern "C" fn vector_ret(x: &i8x16) -> i8x16 {
    | ^^^^^^^^^^^^^^^^^^^^^^^^^^^^^^^^^^^^^^^^^^^^ function defined here
@@ -191,11 +143,7 @@
 
 Future breakage diagnostic:
 error: this function definition uses SIMD vector type `TransparentWrapper<i8x8>` which (with the chosen ABI) requires the `vector` target feature, which is not enabled
-<<<<<<< HEAD
-  --> $DIR/simd-abi-checks-s390x.rs:99:1
-=======
   --> $DIR/simd-abi-checks-s390x.rs:92:1
->>>>>>> 0f490b04
    |
 LL | / extern "C" fn vector_transparent_wrapper_ret_small(
 LL | |     x: &TransparentWrapper<i8x8>,
@@ -213,11 +161,7 @@
 
 Future breakage diagnostic:
 error: this function definition uses SIMD vector type `TransparentWrapper<i8x16>` which (with the chosen ABI) requires the `vector` target feature, which is not enabled
-<<<<<<< HEAD
-  --> $DIR/simd-abi-checks-s390x.rs:107:1
-=======
   --> $DIR/simd-abi-checks-s390x.rs:100:1
->>>>>>> 0f490b04
    |
 LL | / extern "C" fn vector_transparent_wrapper_ret(
 LL | |     x: &TransparentWrapper<i8x16>,
@@ -235,11 +179,7 @@
 
 Future breakage diagnostic:
 error: this function definition uses SIMD vector type `i8x8` which (with the chosen ABI) requires the `vector` target feature, which is not enabled
-<<<<<<< HEAD
-  --> $DIR/simd-abi-checks-s390x.rs:123:1
-=======
   --> $DIR/simd-abi-checks-s390x.rs:116:1
->>>>>>> 0f490b04
    |
 LL | extern "C" fn vector_arg_small(x: i8x8) -> i64 {
    | ^^^^^^^^^^^^^^^^^^^^^^^^^^^^^^^^^^^^^^^^^^^^^^ function defined here
@@ -255,11 +195,7 @@
 
 Future breakage diagnostic:
 error: this function definition uses SIMD vector type `i8x16` which (with the chosen ABI) requires the `vector` target feature, which is not enabled
-<<<<<<< HEAD
-  --> $DIR/simd-abi-checks-s390x.rs:129:1
-=======
   --> $DIR/simd-abi-checks-s390x.rs:122:1
->>>>>>> 0f490b04
    |
 LL | extern "C" fn vector_arg(x: i8x16) -> i64 {
    | ^^^^^^^^^^^^^^^^^^^^^^^^^^^^^^^^^^^^^^^^^ function defined here
@@ -275,11 +211,7 @@
 
 Future breakage diagnostic:
 error: this function definition uses SIMD vector type `Wrapper<i8x8>` which (with the chosen ABI) requires the `vector` target feature, which is not enabled
-<<<<<<< HEAD
-  --> $DIR/simd-abi-checks-s390x.rs:141:1
-=======
   --> $DIR/simd-abi-checks-s390x.rs:134:1
->>>>>>> 0f490b04
    |
 LL | extern "C" fn vector_wrapper_arg_small(x: Wrapper<i8x8>) -> i64 {
    | ^^^^^^^^^^^^^^^^^^^^^^^^^^^^^^^^^^^^^^^^^^^^^^^^^^^^^^^^^^^^^^^ function defined here
@@ -295,11 +227,7 @@
 
 Future breakage diagnostic:
 error: this function definition uses SIMD vector type `Wrapper<i8x16>` which (with the chosen ABI) requires the `vector` target feature, which is not enabled
-<<<<<<< HEAD
-  --> $DIR/simd-abi-checks-s390x.rs:147:1
-=======
   --> $DIR/simd-abi-checks-s390x.rs:140:1
->>>>>>> 0f490b04
    |
 LL | extern "C" fn vector_wrapper_arg(x: Wrapper<i8x16>) -> i64 {
    | ^^^^^^^^^^^^^^^^^^^^^^^^^^^^^^^^^^^^^^^^^^^^^^^^^^^^^^^^^^ function defined here
@@ -315,11 +243,7 @@
 
 Future breakage diagnostic:
 error: this function definition uses SIMD vector type `TransparentWrapper<i8x8>` which (with the chosen ABI) requires the `vector` target feature, which is not enabled
-<<<<<<< HEAD
-  --> $DIR/simd-abi-checks-s390x.rs:159:1
-=======
   --> $DIR/simd-abi-checks-s390x.rs:152:1
->>>>>>> 0f490b04
    |
 LL | extern "C" fn vector_transparent_wrapper_arg_small(x: TransparentWrapper<i8x8>) -> i64 {
    | ^^^^^^^^^^^^^^^^^^^^^^^^^^^^^^^^^^^^^^^^^^^^^^^^^^^^^^^^^^^^^^^^^^^^^^^^^^^^^^^^^^^^^^ function defined here
@@ -335,11 +259,7 @@
 
 Future breakage diagnostic:
 error: this function definition uses SIMD vector type `TransparentWrapper<i8x16>` which (with the chosen ABI) requires the `vector` target feature, which is not enabled
-<<<<<<< HEAD
-  --> $DIR/simd-abi-checks-s390x.rs:165:1
-=======
   --> $DIR/simd-abi-checks-s390x.rs:158:1
->>>>>>> 0f490b04
    |
 LL | extern "C" fn vector_transparent_wrapper_arg(x: TransparentWrapper<i8x16>) -> i64 {
    | ^^^^^^^^^^^^^^^^^^^^^^^^^^^^^^^^^^^^^^^^^^^^^^^^^^^^^^^^^^^^^^^^^^^^^^^^^^^^^^^^^ function defined here
