// Compiler:
//
// Run-time:
//   status: 0

<<<<<<< HEAD
/*
 * Code
 */
=======
#![feature(const_black_box)]
>>>>>>> 499de70f

fn main() {
    use std::hint::black_box;

    macro_rules! check {
        ($ty:ty, $expr:expr) => {
            {
                const EXPECTED: $ty = $expr;
                assert_eq!($expr, EXPECTED);
            }
        };
    }

    check!(u32, (2220326408_u32 + black_box(1)) >> (32 - 6));

    /// Generate `check!` tests for integer types at least as wide as 128 bits.
    macro_rules! check_ops128 {
        () => {
            check_ops64!();

            // Shifts.
            check!(T, VAL1 << black_box(64));
            check!(T, VAL1 << black_box(81));
            check!(T, VAL3 << black_box(63));
            check!(T, VAL3 << black_box(64));

            check!(T, VAL1 >> black_box(64));
            check!(T, VAL2 >> black_box(64));
            check!(T, VAL3 >> black_box(64));
            check!(T, VAL3 >> black_box(81));
        };
    }

    /// Generate `check!` tests for integer types at least as wide as 64 bits.
    macro_rules! check_ops64 {
        () => {
            check_ops32!();

            // Shifts.
            check!(T, VAL2 << black_box(33));
            check!(T, VAL2 << black_box(49));
            check!(T, VAL2 << black_box(61));
            check!(T, VAL2 << black_box(63));

            check!(T, VAL3 << black_box(33));
            check!(T, VAL3 << black_box(49));
            check!(T, VAL3 << black_box(61));

            check!(T, VAL1 >> black_box(33));
            check!(T, VAL1 >> black_box(49));
            check!(T, VAL1 >> black_box(61));
            check!(T, VAL1 >> black_box(63));

            check!(T, VAL2 >> black_box(33));
            check!(T, VAL2 >> black_box(49));
            check!(T, VAL2 >> black_box(61));
            check!(T, VAL2 >> black_box(63));

            check!(T, VAL3 >> black_box(33));
            check!(T, VAL3 >> black_box(49));
            check!(T, VAL3 >> black_box(61));
            check!(T, VAL3 >> black_box(63));
        };
    }

    /// Generate `check!` tests for integer types at least as wide as 32 bits.
    macro_rules! check_ops32 {
        () => {
            // Shifts.
            check!(T, VAL2 << black_box(1));
            check!(T, VAL2 << black_box(0));

            check!(T, VAL3 << black_box(1));
            check!(T, VAL3 << black_box(0));

            check!(T, VAL1.wrapping_shl(black_box(0)));
            check!(T, VAL1.wrapping_shl(black_box(1)));
            check!(T, VAL1.wrapping_shl(black_box(33)));
            check!(T, VAL1.wrapping_shl(black_box(49)));
            check!(T, VAL1.wrapping_shl(black_box(61)));
            check!(T, VAL1.wrapping_shl(black_box(63)));
            check!(T, VAL1.wrapping_shl(black_box(64)));
            check!(T, VAL1.wrapping_shl(black_box(81)));

            check!(Option<T>, VAL1.checked_shl(black_box(0)));
            check!(Option<T>, VAL1.checked_shl(black_box(1)));
            check!(Option<T>, VAL1.checked_shl(black_box(33)));
            check!(Option<T>, VAL1.checked_shl(black_box(49)));
            check!(Option<T>, VAL1.checked_shl(black_box(61)));
            check!(Option<T>, VAL1.checked_shl(black_box(63)));
            check!(Option<T>, VAL1.checked_shl(black_box(64)));
            check!(Option<T>, VAL1.checked_shl(black_box(81)));

            check!(T, VAL1 >> black_box(0));
            check!(T, VAL1 >> black_box(1));

            check!(T, VAL2 >> black_box(1));
            check!(T, VAL2 >> black_box(0));

            check!(T, VAL3 >> black_box(0));
            check!(T, VAL3 >> black_box(1));

            check!(T, VAL1.wrapping_shr(black_box(0)));
            check!(T, VAL1.wrapping_shr(black_box(1)));
            check!(T, VAL1.wrapping_shr(black_box(33)));
            check!(T, VAL1.wrapping_shr(black_box(49)));
            check!(T, VAL1.wrapping_shr(black_box(61)));
            check!(T, VAL1.wrapping_shr(black_box(63)));
            check!(T, VAL1.wrapping_shr(black_box(64)));
            check!(T, VAL1.wrapping_shr(black_box(81)));

            check!(Option<T>, VAL1.checked_shr(black_box(0)));
            check!(Option<T>, VAL1.checked_shr(black_box(1)));
            check!(Option<T>, VAL1.checked_shr(black_box(33)));
            check!(Option<T>, VAL1.checked_shr(black_box(49)));
            check!(Option<T>, VAL1.checked_shr(black_box(61)));
            check!(Option<T>, VAL1.checked_shr(black_box(63)));
            check!(Option<T>, VAL1.checked_shr(black_box(64)));
            check!(Option<T>, VAL1.checked_shr(black_box(81)));

            // Casts
            check!(u64, (VAL1 >> black_box(1)) as u64);

            // Addition.
            check!(T, VAL1 + black_box(1));
            check!(T, VAL2 + black_box(1));
            check!(T, VAL2 + (VAL2 + black_box(1)));
            check!(T, VAL3 + black_box(1));

            check!(Option<T>, VAL1.checked_add(black_box(1)));
            check!(Option<T>, VAL2.checked_add(black_box(1)));
            check!(Option<T>, VAL2.checked_add(VAL2 + black_box(1)));
            check!(Option<T>, VAL3.checked_add(T::MAX));
            check!(Option<T>, VAL3.checked_add(T::MIN));

            check!(T, VAL1.wrapping_add(black_box(1)));
            check!(T, VAL2.wrapping_add(black_box(1)));
            check!(T, VAL2.wrapping_add(VAL2 + black_box(1)));
            check!(T, VAL3.wrapping_add(T::MAX));
            check!(T, VAL3.wrapping_add(T::MIN));

            check!((T, bool), VAL1.overflowing_add(black_box(1)));
            check!((T, bool), VAL2.overflowing_add(black_box(1)));
            check!((T, bool), VAL2.overflowing_add(VAL2 + black_box(1)));
            check!((T, bool), VAL3.overflowing_add(T::MAX));
            check!((T, bool), VAL3.overflowing_add(T::MIN));

            check!(T, VAL1.saturating_add(black_box(1)));
            check!(T, VAL2.saturating_add(black_box(1)));
            check!(T, VAL2.saturating_add(VAL2 + black_box(1)));
            check!(T, VAL3.saturating_add(T::MAX));
            check!(T, VAL3.saturating_add(T::MIN));

            // Subtraction
            check!(T, VAL1 - black_box(1));
            check!(T, VAL2 - black_box(1));
            check!(T, VAL3 - black_box(1));

            check!(Option<T>, VAL1.checked_sub(black_box(1)));
            check!(Option<T>, VAL2.checked_sub(black_box(1)));
            check!(Option<T>, VAL2.checked_sub(VAL2 + black_box(1)));
            check!(Option<T>, VAL3.checked_sub(T::MAX));
            check!(Option<T>, VAL3.checked_sub(T::MIN));

            check!(T, VAL1.wrapping_sub(black_box(1)));
            check!(T, VAL2.wrapping_sub(black_box(1)));
            check!(T, VAL2.wrapping_sub(VAL2 + black_box(1)));
            check!(T, VAL3.wrapping_sub(T::MAX));
            check!(T, VAL3.wrapping_sub(T::MIN));

            check!((T, bool), VAL1.overflowing_sub(black_box(1)));
            check!((T, bool), VAL2.overflowing_sub(black_box(1)));
            check!((T, bool), VAL2.overflowing_sub(VAL2 + black_box(1)));
            check!((T, bool), VAL3.overflowing_sub(T::MAX));
            check!((T, bool), VAL3.overflowing_sub(T::MIN));

            check!(T, VAL1.saturating_sub(black_box(1)));
            check!(T, VAL2.saturating_sub(black_box(1)));
            check!(T, VAL2.saturating_sub(VAL2 + black_box(1)));
            check!(T, VAL3.saturating_sub(T::MAX));
            check!(T, VAL3.saturating_sub(T::MIN));

            // Multiplication
            check!(T, VAL1 * black_box(2));
            check!(T, VAL1 * (black_box(1) + VAL2));
            check!(T, VAL2 * black_box(2));
            check!(T, VAL2 * (black_box(1) + VAL2));
            check!(T, VAL3 * black_box(1));
            check!(T, VAL4 * black_box(2));
            check!(T, VAL5 * black_box(2));

            check!(Option<T>, VAL1.checked_mul(black_box(2)));
            check!(Option<T>, VAL1.checked_mul(black_box(1) + VAL2));
            check!(Option<T>, VAL3.checked_mul(VAL3));
            check!(Option<T>, VAL4.checked_mul(black_box(2)));
            check!(Option<T>, VAL5.checked_mul(black_box(2)));

            check!(T, VAL1.wrapping_mul(black_box(2)));
            check!(T, VAL1.wrapping_mul((black_box(1) + VAL2)));
            check!(T, VAL3.wrapping_mul(VAL3));
            check!(T, VAL4.wrapping_mul(black_box(2)));
            check!(T, VAL5.wrapping_mul(black_box(2)));

            check!((T, bool), VAL1.overflowing_mul(black_box(2)));
            check!((T, bool), VAL1.overflowing_mul(black_box(1) + VAL2));
            check!((T, bool), VAL3.overflowing_mul(VAL3));
            check!((T, bool), VAL4.overflowing_mul(black_box(2)));
            check!((T, bool), VAL5.overflowing_mul(black_box(2)));

            check!(T, VAL1.saturating_mul(black_box(2)));
            check!(T, VAL1.saturating_mul(black_box(1) + VAL2));
            check!(T, VAL3.saturating_mul(VAL3));
            check!(T, VAL4.saturating_mul(black_box(2)));
            check!(T, VAL5.saturating_mul(black_box(2)));

            // Division.
            check!(T, VAL1 / black_box(2));
            check!(T, VAL1 / black_box(3));

            check!(T, VAL2 / black_box(2));
            check!(T, VAL2 / black_box(3));

            check!(T, VAL3 / black_box(2));
            check!(T, VAL3 / black_box(3));
            check!(T, VAL3 / (black_box(1) + VAL4));
            check!(T, VAL3 / (black_box(1) + VAL2));

            check!(T, VAL4 / black_box(2));
            check!(T, VAL4 / black_box(3));

            check!(Option<T>, VAL1.checked_div(black_box(2)));
            check!(Option<T>, VAL1.checked_div(black_box(1) + VAL2));
            check!(Option<T>, VAL3.checked_div(VAL3));
            check!(Option<T>, VAL4.checked_div(black_box(2)));
            check!(Option<T>, VAL5.checked_div(black_box(2)));
            check!(Option<T>, (T::MIN).checked_div(black_box(0 as T).wrapping_sub(1)));
            check!(Option<T>, VAL5.checked_div(black_box(0))); // var5 / 0

            check!(T, VAL1.wrapping_div(black_box(2)));
            check!(T, VAL1.wrapping_div(black_box(1) + VAL2));
            check!(T, VAL3.wrapping_div(VAL3));
            check!(T, VAL4.wrapping_div(black_box(2)));
            check!(T, VAL5.wrapping_div(black_box(2)));
            check!(T, (T::MIN).wrapping_div(black_box(0 as T).wrapping_sub(1)));

            check!((T, bool), VAL1.overflowing_div(black_box(2)));
            check!((T, bool), VAL1.overflowing_div(black_box(1) + VAL2));
            check!((T, bool), VAL3.overflowing_div(VAL3));
            check!((T, bool), VAL4.overflowing_div(black_box(2)));
            check!((T, bool), VAL5.overflowing_div(black_box(2)));
            check!((T, bool), (T::MIN).overflowing_div(black_box(0 as T).wrapping_sub(1)));

            check!(T, VAL1.saturating_div(black_box(2)));
            check!(T, VAL1.saturating_div((black_box(1) + VAL2)));
            check!(T, VAL3.saturating_div(VAL3));
            check!(T, VAL4.saturating_div(black_box(2)));
            check!(T, VAL5.saturating_div(black_box(2)));
            check!(T, (T::MIN).saturating_div((0 as T).wrapping_sub(black_box(1))));
        };
    }

    {
        type T = u32;
        const VAL1: T = 14162_u32;
        const VAL2: T = 14556_u32;
        const VAL3: T = 323656954_u32;
        const VAL4: T = 2023651954_u32;
        const VAL5: T = 1323651954_u32;
        check_ops32!();
    }

    {
        type T = i32;
        const VAL1: T = 13456_i32;
        const VAL2: T = 10475_i32;
        const VAL3: T = 923653954_i32;
        const VAL4: T = 993198738_i32;
        const VAL5: T = 1023653954_i32;
        check_ops32!();
    }

    {
        type T = u64;
        const VAL1: T = 134217856_u64;
        const VAL2: T = 104753732_u64;
        const VAL3: T = 12323651988970863954_u64;
        const VAL4: T = 7323651988970863954_u64;
        const VAL5: T = 8323651988970863954_u64;
        check_ops64!();
    }

    {
        type T = i64;
        const VAL1: T = 134217856_i64;
        const VAL2: T = 104753732_i64;
        const VAL3: T = 6323651988970863954_i64;
        const VAL4: T = 2323651988970863954_i64;
        const VAL5: T = 3323651988970863954_i64;
        check_ops64!();
    }

    {
        type T = u128;
        const VAL1: T = 134217856_u128;
        const VAL2: T = 10475372733397991552_u128;
        const VAL3: T = 193236519889708027473620326106273939584_u128;
        const VAL4: T = 123236519889708027473620326106273939584_u128;
        const VAL5: T = 153236519889708027473620326106273939584_u128;
        check_ops128!();
    }
    {
        type T = i128;
        const VAL1: T = 134217856_i128;
        const VAL2: T = 10475372733397991552_i128;
        const VAL3: T = 83236519889708027473620326106273939584_i128;
        const VAL4: T = 63236519889708027473620326106273939584_i128;
        const VAL5: T = 73236519889708027473620326106273939584_i128;
        check_ops128!();
    }
}<|MERGE_RESOLUTION|>--- conflicted
+++ resolved
@@ -3,13 +3,7 @@
 // Run-time:
 //   status: 0
 
-<<<<<<< HEAD
-/*
- * Code
- */
-=======
 #![feature(const_black_box)]
->>>>>>> 499de70f
 
 fn main() {
     use std::hint::black_box;
