--- conflicted
+++ resolved
@@ -539,11 +539,7 @@
             let builtin_unreachable = self.context.get_builtin_function("__builtin_unreachable");
             let builtin_unreachable: RValue<'gcc> =
                 unsafe { std::mem::transmute(builtin_unreachable) };
-<<<<<<< HEAD
             self.call(self.type_void(), None, None, builtin_unreachable, &[], None, None);
-=======
-            self.call(self.type_void(), None, None, builtin_unreachable, &[], None);
->>>>>>> 173773e4
         }
 
         // Write results to outputs.
