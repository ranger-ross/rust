--- conflicted
+++ resolved
@@ -202,23 +202,6 @@
 }
 
 #[derive(Diagnostic)]
-<<<<<<< HEAD
-#[diag(codegen_ssa_expected_one_argument, code = E0722)]
-pub(crate) struct ExpectedOneArgumentOptimize {
-    #[primary_span]
-    pub span: Span,
-}
-
-#[derive(Diagnostic)]
-#[diag(codegen_ssa_invalid_argument, code = E0722)]
-pub(crate) struct InvalidArgumentOptimize {
-    #[primary_span]
-    pub span: Span,
-}
-
-#[derive(Diagnostic)]
-=======
->>>>>>> d41e12f1
 #[diag(codegen_ssa_copy_path_buf)]
 pub(crate) struct CopyPathBuf {
     pub source_file: PathBuf,
