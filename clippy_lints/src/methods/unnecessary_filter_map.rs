use super::utils::clone_or_copy_needed;
use clippy_utils::diagnostics::span_lint;
use clippy_utils::res::{MaybeDef, MaybeQPath, MaybeResPath, MaybeTypeckRes};
<<<<<<< HEAD
use clippy_utils::sym;
=======
>>>>>>> c48592eb
use clippy_utils::ty::{is_copy, option_arg_ty};
use clippy_utils::usage::mutated_variables;
use clippy_utils::visitors::{Descend, for_each_expr_without_closures};
use clippy_utils::{as_some_expr, sym};
use core::ops::ControlFlow;
use rustc_hir as hir;
use rustc_hir::LangItem::{OptionNone, OptionSome};
use rustc_lint::LateContext;
use rustc_span::Span;
use std::fmt::Display;

use super::{UNNECESSARY_FILTER_MAP, UNNECESSARY_FIND_MAP};

pub(super) fn check<'tcx>(
    cx: &LateContext<'tcx>,
    expr: &'tcx hir::Expr<'tcx>,
    arg: &'tcx hir::Expr<'tcx>,
    call_span: Span,
    kind: Kind,
) {
    if !cx.ty_based_def(expr).opt_parent(cx).is_diag_item(cx, sym::Iterator) {
        return;
    }

    if let hir::ExprKind::Closure(&hir::Closure { body, .. }) = arg.kind {
        let body = cx.tcx.hir_body(body);
        let arg_id = body.params[0].pat.hir_id;
        let mutates_arg = mutated_variables(body.value, cx).is_none_or(|used_mutably| used_mutably.contains(&arg_id));
        let (clone_or_copy_needed, _) = clone_or_copy_needed(cx, body.params[0].pat, body.value);

        let (mut found_mapping, mut found_filtering) = check_expression(cx, arg_id, body.value);

        let _: Option<!> = for_each_expr_without_closures(body.value, |e| {
            if let hir::ExprKind::Ret(Some(e)) = &e.kind {
                let (found_mapping_res, found_filtering_res) = check_expression(cx, arg_id, e);
                found_mapping |= found_mapping_res;
                found_filtering |= found_filtering_res;
                ControlFlow::Continue(Descend::No)
            } else {
                ControlFlow::Continue(Descend::Yes)
            }
        });
        let in_ty = cx.typeck_results().node_type(body.params[0].hir_id);
        let sugg = if !found_filtering {
            // Check if the closure is .filter_map(|x| Some(x))
            if kind.is_filter_map()
<<<<<<< HEAD
                && let hir::ExprKind::Call(expr, [arg]) = body.value.kind
                && expr.res(cx).ctor_parent(cx).is_lang_item(cx, OptionSome)
=======
                && let Some(arg) = as_some_expr(cx, body.value)
>>>>>>> c48592eb
                && let hir::ExprKind::Path(_) = arg.kind
            {
                span_lint(
                    cx,
                    UNNECESSARY_FILTER_MAP,
                    call_span,
                    String::from("this call to `.filter_map(..)` is unnecessary"),
                );
                return;
            }
            match kind {
                Kind::FilterMap => "map(..)",
                Kind::FindMap => "map(..).next()",
            }
        } else if !found_mapping && !mutates_arg && (!clone_or_copy_needed || is_copy(cx, in_ty)) {
            let ty = cx.typeck_results().expr_ty(body.value);
            if option_arg_ty(cx, ty).is_some_and(|t| t == in_ty) {
                match kind {
                    Kind::FilterMap => "filter(..)",
                    Kind::FindMap => "find(..)",
                }
            } else {
                return;
            }
        } else {
            return;
        };
        span_lint(
            cx,
            match kind {
                Kind::FilterMap => UNNECESSARY_FILTER_MAP,
                Kind::FindMap => UNNECESSARY_FIND_MAP,
            },
            call_span,
            format!("this `.{kind}(..)` can be written more simply using `.{sugg}`"),
        );
    }
}

#[derive(Clone, Copy)]
pub(super) enum Kind {
    FilterMap,
    FindMap,
}

impl Kind {
    fn is_filter_map(self) -> bool {
        matches!(self, Self::FilterMap)
    }
}

impl Display for Kind {
    fn fmt(&self, f: &mut std::fmt::Formatter<'_>) -> std::fmt::Result {
        match self {
            Self::FilterMap => f.write_str("filter_map"),
            Self::FindMap => f.write_str("find_map"),
        }
    }
}

// returns (found_mapping, found_filtering)
fn check_expression<'tcx>(cx: &LateContext<'tcx>, arg_id: hir::HirId, expr: &'tcx hir::Expr<'_>) -> (bool, bool) {
    match expr.kind {
        hir::ExprKind::Path(ref path)
            if cx
                .qpath_res(path, expr.hir_id)
                .ctor_parent(cx)
                .is_lang_item(cx, OptionNone) =>
        {
            // None
            (false, true)
        },
        hir::ExprKind::Call(func, args) => {
            if func.res(cx).ctor_parent(cx).is_lang_item(cx, OptionSome) {
                if args[0].res_local_id() == Some(arg_id) {
                    // Some(arg_id)
                    return (false, false);
                }
                // Some(not arg_id)
                return (true, false);
            }
            (true, true)
        },
        hir::ExprKind::MethodCall(segment, recv, [arg], _) => {
            if segment.ident.name == sym::then_some
                && cx.typeck_results().expr_ty(recv).is_bool()
                && arg.res_local_id() == Some(arg_id)
            {
                // bool.then_some(arg_id)
                (false, true)
            } else {
                // bool.then_some(not arg_id)
                (true, true)
            }
        },
        hir::ExprKind::Block(block, _) => block
            .expr
            .as_ref()
            .map_or((false, false), |expr| check_expression(cx, arg_id, expr)),
        hir::ExprKind::Match(_, arms, _) => {
            let mut found_mapping = false;
            let mut found_filtering = false;
            for arm in arms {
                let (m, f) = check_expression(cx, arg_id, arm.body);
                found_mapping |= m;
                found_filtering |= f;
            }
            (found_mapping, found_filtering)
        },
        // There must be an else_arm or there will be a type error
        hir::ExprKind::If(_, if_arm, Some(else_arm)) => {
            let if_check = check_expression(cx, arg_id, if_arm);
            let else_check = check_expression(cx, arg_id, else_arm);
            (if_check.0 | else_check.0, if_check.1 | else_check.1)
        },
        _ => (true, true),
    }
}<|MERGE_RESOLUTION|>--- conflicted
+++ resolved
@@ -1,10 +1,6 @@
 use super::utils::clone_or_copy_needed;
 use clippy_utils::diagnostics::span_lint;
 use clippy_utils::res::{MaybeDef, MaybeQPath, MaybeResPath, MaybeTypeckRes};
-<<<<<<< HEAD
-use clippy_utils::sym;
-=======
->>>>>>> c48592eb
 use clippy_utils::ty::{is_copy, option_arg_ty};
 use clippy_utils::usage::mutated_variables;
 use clippy_utils::visitors::{Descend, for_each_expr_without_closures};
@@ -51,12 +47,7 @@
         let sugg = if !found_filtering {
             // Check if the closure is .filter_map(|x| Some(x))
             if kind.is_filter_map()
-<<<<<<< HEAD
-                && let hir::ExprKind::Call(expr, [arg]) = body.value.kind
-                && expr.res(cx).ctor_parent(cx).is_lang_item(cx, OptionSome)
-=======
                 && let Some(arg) = as_some_expr(cx, body.value)
->>>>>>> c48592eb
                 && let hir::ExprKind::Path(_) = arg.kind
             {
                 span_lint(
