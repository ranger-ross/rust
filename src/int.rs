//! Module to handle integer operations.
//! This module exists because some integer types are not supported on some gcc platforms, e.g.
//! 128-bit integers on 32-bit platforms and thus require to be handled manually.

use std::convert::TryFrom;

use gccjit::{ComparisonOp, FunctionType, RValue, ToRValue, Type, UnaryOp, BinaryOp};
use rustc_codegen_ssa::common::{IntPredicate, TypeKind};
use rustc_codegen_ssa::traits::{BackendTypes, BaseTypeMethods, BuilderMethods, OverflowOp};
use rustc_middle::ty::{ParamEnv, Ty};
use rustc_target::abi::{Endian, call::{ArgAbi, ArgAttributes, Conv, FnAbi, PassMode}};
use rustc_target::spec;

use crate::builder::ToGccComp;
use crate::{builder::Builder, common::{SignType, TypeReflection}, context::CodegenCx};

impl<'a, 'gcc, 'tcx> Builder<'a, 'gcc, 'tcx> {
    pub fn gcc_urem(&self, a: RValue<'gcc>, b: RValue<'gcc>) -> RValue<'gcc> {
        // 128-bit unsigned %: __umodti3
        self.multiplicative_operation(BinaryOp::Modulo, "mod", false, a, b)
    }

    pub fn gcc_srem(&self, a: RValue<'gcc>, b: RValue<'gcc>) -> RValue<'gcc> {
        // 128-bit signed %:   __modti3
        self.multiplicative_operation(BinaryOp::Modulo, "mod", true, a, b)
    }

    pub fn gcc_not(&self, a: RValue<'gcc>) -> RValue<'gcc> {
        let typ = a.get_type();
        if self.is_native_int_type_or_bool(typ) {
            let operation =
                if typ.is_bool() {
                    UnaryOp::LogicalNegate
                }
                else {
                    UnaryOp::BitwiseNegate
                };
            self.cx.context.new_unary_op(None, operation, typ, a)
        }
        else {
            let element_type = typ.dyncast_array().expect("element type");
            self.from_low_high_rvalues(typ,
                self.cx.context.new_unary_op(None, UnaryOp::BitwiseNegate, element_type, self.low(a)),
                self.cx.context.new_unary_op(None, UnaryOp::BitwiseNegate, element_type, self.high(a)),
            )
        }
    }

    pub fn gcc_neg(&self, a: RValue<'gcc>) -> RValue<'gcc> {
        let a_type = a.get_type();
        if self.is_native_int_type(a_type) {
            self.cx.context.new_unary_op(None, UnaryOp::Minus, a.get_type(), a)
        }
        else {
            self.gcc_add(self.gcc_not(a), self.gcc_int(a_type, 1))
        }
    }

    pub fn gcc_and(&self, a: RValue<'gcc>, b: RValue<'gcc>) -> RValue<'gcc> {
        self.cx.bitwise_operation(BinaryOp::BitwiseAnd, a, b)
    }

    pub fn gcc_lshr(&mut self, a: RValue<'gcc>, b: RValue<'gcc>) -> RValue<'gcc> {
        let a_type = a.get_type();
        let b_type = b.get_type();
        let a_native = self.is_native_int_type(a_type);
        let b_native = self.is_native_int_type(b_type);
        if a_native && b_native {
            // FIXME(antoyo): remove the casts when libgccjit can shift an unsigned number by a signed number.
            // TODO(antoyo): cast to unsigned to do a logical shift if that does not work.
            if a_type.is_signed(self) != b_type.is_signed(self) {
                let b = self.context.new_cast(None, b, a_type);
                a >> b
            }
            else {
                a >> b
            }
        }
        else if a_native && !b_native {
            self.gcc_lshr(a, self.gcc_int_cast(b, a_type))
        }
        else {
            // NOTE: we cannot use the lshr builtin because it's calling hi() (to get the most
            // significant half of the number) which uses lshr.

            let native_int_type = a_type.dyncast_array().expect("get element type");

            let func = self.current_func();
            let then_block = func.new_block("then");
            let else_block = func.new_block("else");
            let after_block = func.new_block("after");
            let b0_block = func.new_block("b0");
            let actual_else_block = func.new_block("actual_else");

            let result = func.new_local(None, a_type, "shiftResult");

            let sixty_four = self.gcc_int(native_int_type, 64);
            let sixty_three = self.gcc_int(native_int_type, 63);
            let zero = self.gcc_zero(native_int_type);
            let b = self.gcc_int_cast(b, native_int_type);
            let condition = self.gcc_icmp(IntPredicate::IntNE, self.gcc_and(b, sixty_four), zero);
            self.llbb().end_with_conditional(None, condition, then_block, else_block);

            let shift_value = self.gcc_sub(b, sixty_four);
            let high = self.high(a);
            let sign =
                if a_type.is_signed(self) {
                    high >> sixty_three
                }
                else {
                    zero
                };
            let array_value = self.from_low_high_rvalues(a_type, high >> shift_value, sign);
            then_block.add_assignment(None, result, array_value);
            then_block.end_with_jump(None, after_block);

            let condition = self.gcc_icmp(IntPredicate::IntEQ, b, zero);
            else_block.end_with_conditional(None, condition, b0_block, actual_else_block);

            b0_block.add_assignment(None, result, a);
            b0_block.end_with_jump(None, after_block);

            let shift_value = self.gcc_sub(sixty_four, b);
            // NOTE: cast low to its unsigned type in order to perform a logical right shift.
            let unsigned_type = native_int_type.to_unsigned(&self.cx);
            let casted_low = self.context.new_cast(None, self.low(a), unsigned_type);
            let shifted_low = casted_low >> self.context.new_cast(None, b, unsigned_type);
            let shifted_low = self.context.new_cast(None, shifted_low, native_int_type);
            let array_value = self.from_low_high_rvalues(a_type,
                (high << shift_value) | shifted_low,
                high >> b,
            );
            actual_else_block.add_assignment(None, result, array_value);
            actual_else_block.end_with_jump(None, after_block);

            // NOTE: since jumps were added in a place rustc does not expect, the current block in the
            // state need to be updated.
            self.switch_to_block(after_block);

            result.to_rvalue()
        }
    }

    fn additive_operation(&self, operation: BinaryOp, a: RValue<'gcc>, mut b: RValue<'gcc>) -> RValue<'gcc> {
        let a_type = a.get_type();
        let b_type = b.get_type();
        if self.is_native_int_type_or_bool(a_type) && self.is_native_int_type_or_bool(b_type) {
            if a_type != b_type {
                if a_type.is_vector() {
                    // Vector types need to be bitcast.
                    // TODO(antoyo): perhaps use __builtin_convertvector for vector casting.
                    b = self.context.new_bitcast(None, b, a.get_type());
                }
                else {
                    b = self.context.new_cast(None, b, a.get_type());
                }
            }
            self.context.new_binary_op(None, operation, a_type, a, b)
        }
        else {
            let signed = a_type.is_compatible_with(self.i128_type);
            let func_name =
                match (operation, signed) {
                    (BinaryOp::Plus, true) => "__rust_i128_add",
                    (BinaryOp::Plus, false) => "__rust_u128_add",
                    (BinaryOp::Minus, true) => "__rust_i128_sub",
                    (BinaryOp::Minus, false) => "__rust_u128_sub",
                    _ => unreachable!("unexpected additive operation {:?}", operation),
                };
            let param_a = self.context.new_parameter(None, a_type, "a");
            let param_b = self.context.new_parameter(None, b_type, "b");
            let func = self.context.new_function(None, FunctionType::Extern, a_type, &[param_a, param_b], func_name, false);
            self.context.new_call(None, func, &[a, b])
        }
    }

    pub fn gcc_add(&self, a: RValue<'gcc>, b: RValue<'gcc>) -> RValue<'gcc> {
        self.additive_operation(BinaryOp::Plus, a, b)
    }

    pub fn gcc_mul(&self, a: RValue<'gcc>, b: RValue<'gcc>) -> RValue<'gcc> {
        self.multiplicative_operation(BinaryOp::Mult, "mul", true, a, b)
    }

    pub fn gcc_sub(&self, a: RValue<'gcc>, b: RValue<'gcc>) -> RValue<'gcc> {
        self.additive_operation(BinaryOp::Minus, a, b)
    }

    fn multiplicative_operation(&self, operation: BinaryOp, operation_name: &str, signed: bool, a: RValue<'gcc>, b: RValue<'gcc>) -> RValue<'gcc> {
        let a_type = a.get_type();
        let b_type = b.get_type();
        if self.is_native_int_type_or_bool(a_type) && self.is_native_int_type_or_bool(b_type) {
            self.context.new_binary_op(None, operation, a_type, a, b)
        }
        else {
            let sign =
                if signed {
                    ""
                }
                else {
                    "u"
                };
            let func_name = format!("__{}{}ti3", sign, operation_name);
            let param_a = self.context.new_parameter(None, a_type, "a");
            let param_b = self.context.new_parameter(None, b_type, "b");
            let func = self.context.new_function(None, FunctionType::Extern, a_type, &[param_a, param_b], func_name, false);
            self.context.new_call(None, func, &[a, b])
        }
    }

    pub fn gcc_sdiv(&self, a: RValue<'gcc>, b: RValue<'gcc>) -> RValue<'gcc> {
        // TODO(antoyo): check if the types are signed?
        // 128-bit, signed: __divti3
        // TODO(antoyo): convert the arguments to signed?
        self.multiplicative_operation(BinaryOp::Divide, "div", true, a, b)
    }

    pub fn gcc_udiv(&self, a: RValue<'gcc>, b: RValue<'gcc>) -> RValue<'gcc> {
        // 128-bit, unsigned: __udivti3
        self.multiplicative_operation(BinaryOp::Divide, "div", false, a, b)
    }

    pub fn gcc_checked_binop(&self, oop: OverflowOp, typ: Ty<'_>, lhs: <Self as BackendTypes>::Value, rhs: <Self as BackendTypes>::Value) -> (<Self as BackendTypes>::Value, <Self as BackendTypes>::Value) {
        use rustc_middle::ty::{Int, IntTy::*, Uint, UintTy::*};

        let new_kind =
            match typ.kind() {
                Int(t @ Isize) => Int(t.normalize(self.tcx.sess.target.pointer_width)),
                Uint(t @ Usize) => Uint(t.normalize(self.tcx.sess.target.pointer_width)),
                t @ (Uint(_) | Int(_)) => t.clone(),
                _ => panic!("tried to get overflow intrinsic for op applied to non-int type"),
            };

        // TODO(antoyo): remove duplication with intrinsic?
        let name =
            if self.is_native_int_type(lhs.get_type()) {
                match oop {
                    OverflowOp::Add =>
                        match new_kind {
                            Int(I8) => "__builtin_add_overflow",
                            Int(I16) => "__builtin_add_overflow",
                            Int(I32) => "__builtin_sadd_overflow",
                            Int(I64) => "__builtin_saddll_overflow",
                            Int(I128) => "__builtin_add_overflow",

                            Uint(U8) => "__builtin_add_overflow",
                            Uint(U16) => "__builtin_add_overflow",
                            Uint(U32) => "__builtin_uadd_overflow",
                            Uint(U64) => "__builtin_uaddll_overflow",
                            Uint(U128) => "__builtin_add_overflow",

                            _ => unreachable!(),
                        },
                    OverflowOp::Sub =>
                        match new_kind {
                            Int(I8) => "__builtin_sub_overflow",
                            Int(I16) => "__builtin_sub_overflow",
                            Int(I32) => "__builtin_ssub_overflow",
                            Int(I64) => "__builtin_ssubll_overflow",
                            Int(I128) => "__builtin_sub_overflow",

                            Uint(U8) => "__builtin_sub_overflow",
                            Uint(U16) => "__builtin_sub_overflow",
                            Uint(U32) => "__builtin_usub_overflow",
                            Uint(U64) => "__builtin_usubll_overflow",
                            Uint(U128) => "__builtin_sub_overflow",

                            _ => unreachable!(),
                        },
                    OverflowOp::Mul =>
                        match new_kind {
                            Int(I8) => "__builtin_mul_overflow",
                            Int(I16) => "__builtin_mul_overflow",
                            Int(I32) => "__builtin_smul_overflow",
                            Int(I64) => "__builtin_smulll_overflow",
                            Int(I128) => "__builtin_mul_overflow",

                            Uint(U8) => "__builtin_mul_overflow",
                            Uint(U16) => "__builtin_mul_overflow",
                            Uint(U32) => "__builtin_umul_overflow",
                            Uint(U64) => "__builtin_umulll_overflow",
                            Uint(U128) => "__builtin_mul_overflow",

                            _ => unreachable!(),
                        },
                }
            }
            else {
                match new_kind {
                    Int(I128) | Uint(U128) => {
                        let func_name =
                            match oop {
                                OverflowOp::Add =>
                                    match new_kind {
                                        Int(I128) => "__rust_i128_addo",
                                        Uint(U128) => "__rust_u128_addo",
                                        _ => unreachable!(),
                                    },
                                OverflowOp::Sub =>
                                    match new_kind {
                                        Int(I128) => "__rust_i128_subo",
                                        Uint(U128) => "__rust_u128_subo",
                                        _ => unreachable!(),
                                    },
                                OverflowOp::Mul =>
                                    match new_kind {
                                        Int(I128) => "__rust_i128_mulo", // TODO(antoyo): use __muloti4d instead?
                                        Uint(U128) => "__rust_u128_mulo",
                                        _ => unreachable!(),
                                    },
                            };
                        return self.operation_with_overflow(func_name, lhs, rhs);
                    },
                    _ => {
                        match oop {
                            OverflowOp::Mul =>
                                match new_kind {
                                    Int(I32) => "__mulosi4",
                                    Int(I64) => "__mulodi4",
                                    _ => unreachable!(),
                                },
                            _ => unimplemented!("overflow operation for {:?}", new_kind),
                        }
                    }
                }
            };

        let intrinsic = self.context.get_builtin_function(&name);
        let res = self.current_func()
            // TODO(antoyo): is it correct to use rhs type instead of the parameter typ?
            .new_local(None, rhs.get_type(), "binopResult")
            .get_address(None);
        let overflow = self.overflow_call(intrinsic, &[lhs, rhs, res], None);
        (res.dereference(None).to_rvalue(), overflow)
    }

<<<<<<< HEAD
=======
    pub fn operation_with_overflow(&self, func_name: &str, lhs: RValue<'gcc>, rhs: RValue<'gcc>) -> (RValue<'gcc>, RValue<'gcc>) {
        let a_type = lhs.get_type();
        let b_type = rhs.get_type();
        let param_a = self.context.new_parameter(None, a_type, "a");
        let param_b = self.context.new_parameter(None, b_type, "b");
        let result_field = self.context.new_field(None, a_type, "result");
        let overflow_field = self.context.new_field(None, self.bool_type, "overflow");

        let ret_ty = Ty::new_tup(self.tcx, &[self.tcx.types.i128, self.tcx.types.bool]);
        let layout = self.tcx.layout_of(ParamEnv::reveal_all().and(ret_ty)).unwrap();

        let arg_abi = ArgAbi {
            layout,
            mode: PassMode::Direct(ArgAttributes::new()),
        };
        let mut fn_abi = FnAbi {
            args: vec![arg_abi.clone(), arg_abi.clone()].into_boxed_slice(),
            ret: arg_abi,
            c_variadic: false,
            fixed_count: 2,
            conv: Conv::C,
            can_unwind: false,
        };
        fn_abi.adjust_for_foreign_abi(self.cx, spec::abi::Abi::C {
            unwind: false,
        }).unwrap();

        let indirect = matches!(fn_abi.ret.mode, PassMode::Indirect { .. });

        let return_type = self.context.new_struct_type(None, "result_overflow", &[result_field, overflow_field]);
        let result =
            if indirect {
                let return_value = self.current_func().new_local(None, return_type.as_type(), "return_value");
                let return_param_type = return_type.as_type().make_pointer();
                let return_param = self.context.new_parameter(None, return_param_type, "return_value");
                let func = self.context.new_function(None, FunctionType::Extern, self.type_void(), &[return_param, param_a, param_b], func_name, false);
                self.llbb().add_eval(None, self.context.new_call(None, func, &[return_value.get_address(None), lhs, rhs]));
                return_value.to_rvalue()
            }
            else {
                let func = self.context.new_function(None, FunctionType::Extern, return_type.as_type(), &[param_a, param_b], func_name, false);
                self.context.new_call(None, func, &[lhs, rhs])
            };
        let overflow = result.access_field(None, overflow_field);
        let int_result = result.access_field(None, result_field);
        return (int_result, overflow);
    }

>>>>>>> 8329a356
    pub fn gcc_icmp(&mut self, op: IntPredicate, mut lhs: RValue<'gcc>, mut rhs: RValue<'gcc>) -> RValue<'gcc> {
        let a_type = lhs.get_type();
        let b_type = rhs.get_type();
        if self.is_non_native_int_type(a_type) || self.is_non_native_int_type(b_type) {
            // This algorithm is based on compiler-rt's __cmpti2:
            // https://github.com/llvm-mirror/compiler-rt/blob/f0745e8476f069296a7c71accedd061dce4cdf79/lib/builtins/cmpti2.c#L21
            let result = self.current_func().new_local(None, self.int_type, "icmp_result");
            let block1 = self.current_func().new_block("block1");
            let block2 = self.current_func().new_block("block2");
            let block3 = self.current_func().new_block("block3");
            let block4 = self.current_func().new_block("block4");
            let block5 = self.current_func().new_block("block5");
            let block6 = self.current_func().new_block("block6");
            let block7 = self.current_func().new_block("block7");
            let block8 = self.current_func().new_block("block8");
            let after = self.current_func().new_block("after");

            let native_int_type = a_type.dyncast_array().expect("get element type");
            // NOTE: cast low to its unsigned type in order to perform a comparison correctly (e.g.
            // the sign is only on high).
            let unsigned_type = native_int_type.to_unsigned(&self.cx);

            let lhs_low = self.context.new_cast(None, self.low(lhs), unsigned_type);
            let rhs_low = self.context.new_cast(None, self.low(rhs), unsigned_type);

            let condition = self.context.new_comparison(None, ComparisonOp::LessThan, self.high(lhs), self.high(rhs));
            self.llbb().end_with_conditional(None, condition, block1, block2);

            block1.add_assignment(None, result, self.context.new_rvalue_zero(self.int_type));
            block1.end_with_jump(None, after);

            let condition = self.context.new_comparison(None, ComparisonOp::GreaterThan, self.high(lhs), self.high(rhs));
            block2.end_with_conditional(None, condition, block3, block4);

            block3.add_assignment(None, result, self.context.new_rvalue_from_int(self.int_type, 2));
            block3.end_with_jump(None, after);

            let condition = self.context.new_comparison(None, ComparisonOp::LessThan, lhs_low, rhs_low);
            block4.end_with_conditional(None, condition, block5, block6);

            block5.add_assignment(None, result, self.context.new_rvalue_zero(self.int_type));
            block5.end_with_jump(None, after);

            let condition = self.context.new_comparison(None, ComparisonOp::GreaterThan, lhs_low, rhs_low);
            block6.end_with_conditional(None, condition, block7, block8);

            block7.add_assignment(None, result, self.context.new_rvalue_from_int(self.int_type, 2));
            block7.end_with_jump(None, after);

            block8.add_assignment(None, result, self.context.new_rvalue_one(self.int_type));
            block8.end_with_jump(None, after);

            // NOTE: since jumps were added in a place rustc does not expect, the current block in the
            // state need to be updated.
            self.switch_to_block(after);

            let cmp = result.to_rvalue();
            let (op, limit) =
                match op {
                    IntPredicate::IntEQ => {
                        return self.context.new_comparison(None, ComparisonOp::Equals, cmp, self.context.new_rvalue_one(self.int_type));
                    },
                    IntPredicate::IntNE => {
                        return self.context.new_comparison(None, ComparisonOp::NotEquals, cmp, self.context.new_rvalue_one(self.int_type));
                    },
                    // TODO(antoyo): cast to u128 for unsigned comparison. See below.
                    IntPredicate::IntUGT => (ComparisonOp::Equals, 2),
                    IntPredicate::IntUGE => (ComparisonOp::GreaterThanEquals, 1),
                    IntPredicate::IntULT => (ComparisonOp::Equals, 0),
                    IntPredicate::IntULE => (ComparisonOp::LessThanEquals, 1),
                    IntPredicate::IntSGT => (ComparisonOp::Equals, 2),
                    IntPredicate::IntSGE => (ComparisonOp::GreaterThanEquals, 1),
                    IntPredicate::IntSLT => (ComparisonOp::Equals, 0),
                    IntPredicate::IntSLE => (ComparisonOp::LessThanEquals, 1),
                };
            self.context.new_comparison(None, op, cmp, self.context.new_rvalue_from_int(self.int_type, limit))
        }
        else if a_type.get_pointee().is_some() && b_type.get_pointee().is_some() {
            // NOTE: gcc cannot compare pointers to different objects, but rustc does that, so cast them to usize.
            lhs = self.context.new_bitcast(None, lhs, self.usize_type);
            rhs = self.context.new_bitcast(None, rhs, self.usize_type);
            self.context.new_comparison(None, op.to_gcc_comparison(), lhs, rhs)
        }
        else {
            if a_type != b_type {
                // NOTE: because libgccjit cannot compare function pointers.
                if a_type.dyncast_function_ptr_type().is_some() && b_type.dyncast_function_ptr_type().is_some() {
                    lhs = self.context.new_cast(None, lhs, self.usize_type.make_pointer());
                    rhs = self.context.new_cast(None, rhs, self.usize_type.make_pointer());
                }
                // NOTE: hack because we try to cast a vector type to the same vector type.
                else if format!("{:?}", a_type) != format!("{:?}", b_type) {
                    rhs = self.context.new_cast(None, rhs, a_type);
                }
            }
            match op {
                IntPredicate::IntUGT | IntPredicate::IntUGE | IntPredicate::IntULT | IntPredicate::IntULE => {
                    if !a_type.is_vector() {
                        let unsigned_type = a_type.to_unsigned(&self.cx);
                        lhs = self.context.new_cast(None, lhs, unsigned_type);
                        rhs = self.context.new_cast(None, rhs, unsigned_type);
                    }
                },
                // TODO(antoyo): we probably need to handle signed comparison for unsigned
                // integers.
                _ => (),
            }
            self.context.new_comparison(None, op.to_gcc_comparison(), lhs, rhs)
        }
    }

    pub fn gcc_xor(&self, a: RValue<'gcc>, b: RValue<'gcc>) -> RValue<'gcc> {
        let a_type = a.get_type();
        let b_type = b.get_type();
        if self.is_native_int_type_or_bool(a_type) && self.is_native_int_type_or_bool(b_type) {
            a ^ b
        }
        else {
            self.from_low_high_rvalues(a_type,
                self.low(a) ^ self.low(b),
                self.high(a) ^ self.high(b),
            )
        }
    }

    pub fn gcc_shl(&mut self, a: RValue<'gcc>, b: RValue<'gcc>) -> RValue<'gcc> {
        let a_type = a.get_type();
        let b_type = b.get_type();
        let a_native = self.is_native_int_type(a_type);
        let b_native = self.is_native_int_type(b_type);
        if a_native && b_native {
            // FIXME(antoyo): remove the casts when libgccjit can shift an unsigned number by an unsigned number.
            if a_type.is_unsigned(self) && b_type.is_signed(self) {
                let a = self.context.new_cast(None, a, b_type);
                let result = a << b;
                self.context.new_cast(None, result, a_type)
            }
            else if a_type.is_signed(self) && b_type.is_unsigned(self) {
                let b = self.context.new_cast(None, b, a_type);
                a << b
            }
            else {
                a << b
            }
        }
        else if a_native && !b_native {
            self.gcc_shl(a, self.gcc_int_cast(b, a_type))
        }
        else {
            // NOTE: we cannot use the ashl builtin because it's calling widen_hi() which uses ashl.
            let native_int_type = a_type.dyncast_array().expect("get element type");

            let func = self.current_func();
            let then_block = func.new_block("then");
            let else_block = func.new_block("else");
            let after_block = func.new_block("after");
            let b0_block = func.new_block("b0");
            let actual_else_block = func.new_block("actual_else");

            let result = func.new_local(None, a_type, "shiftResult");

            let b = self.gcc_int_cast(b, native_int_type);
            let sixty_four = self.gcc_int(native_int_type, 64);
            let zero = self.gcc_zero(native_int_type);
            let condition = self.gcc_icmp(IntPredicate::IntNE, self.gcc_and(b, sixty_four), zero);
            self.llbb().end_with_conditional(None, condition, then_block, else_block);

            let array_value = self.from_low_high_rvalues(a_type,
                zero,
                self.low(a) << (b - sixty_four),
            );
            then_block.add_assignment(None, result, array_value);
            then_block.end_with_jump(None, after_block);

            let condition = self.gcc_icmp(IntPredicate::IntEQ, b, zero);
            else_block.end_with_conditional(None, condition, b0_block, actual_else_block);

            b0_block.add_assignment(None, result, a);
            b0_block.end_with_jump(None, after_block);

            // NOTE: cast low to its unsigned type in order to perform a logical right shift.
            // TODO(antoyo): adjust this ^ comment.
            let unsigned_type = native_int_type.to_unsigned(&self.cx);
            let casted_low = self.context.new_cast(None, self.low(a), unsigned_type);
            let shift_value = self.context.new_cast(None, sixty_four - b, unsigned_type);
            let high_low = self.context.new_cast(None, casted_low >> shift_value, native_int_type);

            let array_value = self.from_low_high_rvalues(a_type,
                self.low(a) << b,
                (self.high(a) << b) | high_low,
            );
            actual_else_block.add_assignment(None, result, array_value);
            actual_else_block.end_with_jump(None, after_block);

            // NOTE: since jumps were added in a place rustc does not expect, the current block in the
            // state need to be updated.
            self.switch_to_block(after_block);

            result.to_rvalue()
        }
    }

    pub fn gcc_bswap(&mut self, mut arg: RValue<'gcc>, width: u64) -> RValue<'gcc> {
        let arg_type = arg.get_type();
        if !self.is_native_int_type(arg_type) {
            let native_int_type = arg_type.dyncast_array().expect("get element type");
            let lsb = self.low(arg);
            let swapped_lsb = self.gcc_bswap(lsb, width / 2);
            let swapped_lsb = self.context.new_cast(None, swapped_lsb, native_int_type);
            let msb = self.high(arg);
            let swapped_msb = self.gcc_bswap(msb, width / 2);
            let swapped_msb = self.context.new_cast(None, swapped_msb, native_int_type);

            // NOTE: we also need to swap the two elements here, in addition to swapping inside
            // the elements themselves like done above.
            return self.from_low_high_rvalues(arg_type, swapped_msb, swapped_lsb);
        }

        // TODO(antoyo): check if it's faster to use string literals and a
        // match instead of format!.
        let bswap = self.cx.context.get_builtin_function(&format!("__builtin_bswap{}", width));
        // FIXME(antoyo): this cast should not be necessary. Remove
        // when having proper sized integer types.
        let param_type = bswap.get_param(0).to_rvalue().get_type();
        if param_type != arg_type {
            arg = self.bitcast(arg, param_type);
        }
        self.cx.context.new_call(None, bswap, &[arg])
    }
}

impl<'gcc, 'tcx> CodegenCx<'gcc, 'tcx> {
    pub fn gcc_int(&self, typ: Type<'gcc>, int: i64) -> RValue<'gcc> {
        if self.is_native_int_type_or_bool(typ) {
            self.context.new_rvalue_from_long(typ, i64::try_from(int).expect("i64::try_from"))
        }
        else {
            // NOTE: set the sign in high.
            self.from_low_high(typ, int, -(int.is_negative() as i64))
        }
    }

    pub fn gcc_uint(&self, typ: Type<'gcc>, int: u64) -> RValue<'gcc> {
        if typ.is_u128(self) {
            // FIXME(antoyo): libgccjit cannot create 128-bit values yet.
            let num = self.context.new_rvalue_from_long(self.u64_type, int as i64);
            self.gcc_int_cast(num, typ)
        }
        else if self.is_native_int_type_or_bool(typ) {
            self.context.new_rvalue_from_long(typ, u64::try_from(int).expect("u64::try_from") as i64)
        }
        else {
            self.from_low_high(typ, int as i64, 0)
        }
    }

    pub fn gcc_uint_big(&self, typ: Type<'gcc>, num: u128) -> RValue<'gcc> {
        let low = num as u64;
        let high = (num >> 64) as u64;
        if num >> 64 != 0 {
            // FIXME(antoyo): use a new function new_rvalue_from_unsigned_long()?
            if self.is_native_int_type(typ) {
                let low = self.context.new_rvalue_from_long(self.u64_type, low as i64);
                let high = self.context.new_rvalue_from_long(typ, high as i64);

                let sixty_four = self.context.new_rvalue_from_long(typ, 64);
                let shift = high << sixty_four;
                shift | self.context.new_cast(None, low, typ)
            }
            else {
                self.from_low_high(typ, low as i64, high as i64)
            }
        }
        else if typ.is_i128(self) {
            // FIXME(antoyo): libgccjit cannot create 128-bit values yet.
            let num = self.context.new_rvalue_from_long(self.u64_type, num as u64 as i64);
            self.gcc_int_cast(num, typ)
        }
        else {
            self.gcc_uint(typ, num as u64)
        }
    }

    pub fn gcc_zero(&self, typ: Type<'gcc>) -> RValue<'gcc> {
        if self.is_native_int_type_or_bool(typ) {
            self.context.new_rvalue_zero(typ)
        }
        else {
            self.from_low_high(typ, 0, 0)
        }
    }

    pub fn gcc_int_width(&self, typ: Type<'gcc>) -> u64 {
        if self.is_native_int_type_or_bool(typ) {
            typ.get_size() as u64 * 8
        }
        else {
            // NOTE: the only unsupported types are u128 and i128.
            128
        }
    }

    fn bitwise_operation(&self, operation: BinaryOp, a: RValue<'gcc>, mut b: RValue<'gcc>) -> RValue<'gcc> {
        let a_type = a.get_type();
        let b_type = b.get_type();
        let a_native = self.is_native_int_type_or_bool(a_type);
        let b_native = self.is_native_int_type_or_bool(b_type);
        if a_type.is_vector() && b_type.is_vector() {
            self.context.new_binary_op(None, operation, a_type, a, b)
        }
        else if a_native && b_native {
            if a_type != b_type {
                b = self.context.new_cast(None, b, a_type);
            }
            self.context.new_binary_op(None, operation, a_type, a, b)
        }
        else {
            assert!(!a_native && !b_native, "both types should either be native or non-native for or operation");
            let native_int_type = a_type.dyncast_array().expect("get element type");
            self.from_low_high_rvalues(a_type,
                self.context.new_binary_op(None, operation, native_int_type, self.low(a), self.low(b)),
                self.context.new_binary_op(None, operation, native_int_type, self.high(a), self.high(b)),
            )
        }
    }

    pub fn gcc_or(&self, a: RValue<'gcc>, b: RValue<'gcc>) -> RValue<'gcc> {
        self.bitwise_operation(BinaryOp::BitwiseOr, a, b)
    }

    // TODO(antoyo): can we use https://github.com/rust-lang/compiler-builtins/blob/master/src/int/mod.rs#L379 instead?
    pub fn gcc_int_cast(&self, value: RValue<'gcc>, dest_typ: Type<'gcc>) -> RValue<'gcc> {
        let value_type = value.get_type();
        if self.is_native_int_type_or_bool(dest_typ) && self.is_native_int_type_or_bool(value_type) {
            self.context.new_cast(None, value, dest_typ)
        }
        else if self.is_native_int_type_or_bool(dest_typ) {
            self.context.new_cast(None, self.low(value), dest_typ)
        }
        else if self.is_native_int_type_or_bool(value_type) {
            let dest_element_type = dest_typ.dyncast_array().expect("get element type");

            // NOTE: set the sign of the value.
            let zero = self.context.new_rvalue_zero(value_type);
            let is_negative = self.context.new_comparison(None, ComparisonOp::LessThan, value, zero);
            let is_negative = self.gcc_int_cast(is_negative, dest_element_type);
            self.from_low_high_rvalues(dest_typ,
                self.context.new_cast(None, value, dest_element_type),
                self.context.new_unary_op(None, UnaryOp::Minus, dest_element_type, is_negative),
            )
        }
        else {
            // Since u128 and i128 are the only types that can be unsupported, we know the type of
            // value and the destination type have the same size, so a bitcast is fine.

            // TODO(antoyo): perhaps use __builtin_convertvector for vector casting.
            self.context.new_bitcast(None, value, dest_typ)
        }
    }

    fn int_to_float_cast(&self, signed: bool, value: RValue<'gcc>, dest_typ: Type<'gcc>) -> RValue<'gcc> {
        let value_type = value.get_type();
        if self.is_native_int_type_or_bool(value_type) {
            return self.context.new_cast(None, value, dest_typ);
        }

        let name_suffix =
            match self.type_kind(dest_typ) {
                TypeKind::Float => "tisf",
                TypeKind::Double => "tidf",
                kind => panic!("cannot cast a non-native integer to type {:?}", kind),
            };
        let sign =
            if signed {
                ""
            }
            else {
                "un"
            };
        let func_name = format!("__float{}{}", sign, name_suffix);
        let param = self.context.new_parameter(None, value_type, "n");
        let func = self.context.new_function(None, FunctionType::Extern, dest_typ, &[param], func_name, false);
        self.context.new_call(None, func, &[value])
    }

    pub fn gcc_int_to_float_cast(&self, value: RValue<'gcc>, dest_typ: Type<'gcc>) -> RValue<'gcc> {
        self.int_to_float_cast(true, value, dest_typ)
    }

    pub fn gcc_uint_to_float_cast(&self, value: RValue<'gcc>, dest_typ: Type<'gcc>) -> RValue<'gcc> {
        self.int_to_float_cast(false, value, dest_typ)
    }

    fn float_to_int_cast(&self, signed: bool, value: RValue<'gcc>, dest_typ: Type<'gcc>) -> RValue<'gcc> {
        let value_type = value.get_type();
        if self.is_native_int_type_or_bool(dest_typ) {
            return self.context.new_cast(None, value, dest_typ);
        }

        let name_suffix =
            match self.type_kind(value_type) {
                TypeKind::Float => "sfti",
                TypeKind::Double => "dfti",
                kind => panic!("cannot cast a {:?} to non-native integer", kind),
            };
        let sign =
            if signed {
                ""
            }
            else {
                "uns"
            };
        let func_name = format!("__fix{}{}", sign, name_suffix);
        let param = self.context.new_parameter(None, value_type, "n");
        let func = self.context.new_function(None, FunctionType::Extern, dest_typ, &[param], func_name, false);
        self.context.new_call(None, func, &[value])
    }

    pub fn gcc_float_to_int_cast(&self, value: RValue<'gcc>, dest_typ: Type<'gcc>) -> RValue<'gcc> {
        self.float_to_int_cast(true, value, dest_typ)
    }

    pub fn gcc_float_to_uint_cast(&self, value: RValue<'gcc>, dest_typ: Type<'gcc>) -> RValue<'gcc> {
        self.float_to_int_cast(false, value, dest_typ)
    }

    fn high(&self, value: RValue<'gcc>) -> RValue<'gcc> {
        let index =
            match self.sess().target.options.endian {
                Endian::Little => 1,
                Endian::Big => 0,
            };
        self.context.new_array_access(None, value, self.context.new_rvalue_from_int(self.int_type, index))
            .to_rvalue()
    }

    fn low(&self, value: RValue<'gcc>) -> RValue<'gcc> {
        let index =
            match self.sess().target.options.endian {
                Endian::Little => 0,
                Endian::Big => 1,
            };
        self.context.new_array_access(None, value, self.context.new_rvalue_from_int(self.int_type, index))
            .to_rvalue()
    }

    fn from_low_high_rvalues(&self, typ: Type<'gcc>, low: RValue<'gcc>, high: RValue<'gcc>) -> RValue<'gcc> {
        let (first, last) =
            match self.sess().target.options.endian {
                Endian::Little => (low, high),
                Endian::Big => (high, low),
            };

        let values = [first, last];
        self.context.new_array_constructor(None, typ, &values)
    }

    fn from_low_high(&self, typ: Type<'gcc>, low: i64, high: i64) -> RValue<'gcc> {
        let (first, last) =
            match self.sess().target.options.endian {
                Endian::Little => (low, high),
                Endian::Big => (high, low),
            };

        let native_int_type = typ.dyncast_array().expect("get element type");
        let values = [
            self.context.new_rvalue_from_long(native_int_type, first),
            self.context.new_rvalue_from_long(native_int_type, last),
        ];
        self.context.new_array_constructor(None, typ, &values)
    }
}<|MERGE_RESOLUTION|>--- conflicted
+++ resolved
@@ -334,8 +334,6 @@
         (res.dereference(None).to_rvalue(), overflow)
     }
 
-<<<<<<< HEAD
-=======
     pub fn operation_with_overflow(&self, func_name: &str, lhs: RValue<'gcc>, rhs: RValue<'gcc>) -> (RValue<'gcc>, RValue<'gcc>) {
         let a_type = lhs.get_type();
         let b_type = rhs.get_type();
@@ -384,7 +382,6 @@
         return (int_result, overflow);
     }
 
->>>>>>> 8329a356
     pub fn gcc_icmp(&mut self, op: IntPredicate, mut lhs: RValue<'gcc>, mut rhs: RValue<'gcc>) -> RValue<'gcc> {
         let a_type = lhs.get_type();
         let b_type = rhs.get_type();
