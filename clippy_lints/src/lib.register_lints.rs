--- conflicted
+++ resolved
@@ -24,13 +24,9 @@
     #[cfg(feature = "internal")]
     utils::internal_lints::lint_without_lint_pass::INVALID_CLIPPY_VERSION_ATTRIBUTE,
     #[cfg(feature = "internal")]
-<<<<<<< HEAD
-    utils::internal_lints::MISSING_CLIPPY_VERSION_ATTRIBUTE,
-=======
     utils::internal_lints::lint_without_lint_pass::LINT_WITHOUT_LINT_PASS,
     #[cfg(feature = "internal")]
     utils::internal_lints::lint_without_lint_pass::MISSING_CLIPPY_VERSION_ATTRIBUTE,
->>>>>>> 1afc7e22
     #[cfg(feature = "internal")]
     utils::internal_lints::msrv_attr_impl::MISSING_MSRV_ATTR_IMPL,
     #[cfg(feature = "internal")]
@@ -38,13 +34,7 @@
     #[cfg(feature = "internal")]
     utils::internal_lints::produce_ice::PRODUCE_ICE,
     #[cfg(feature = "internal")]
-<<<<<<< HEAD
-    utils::internal_lints::UNNECESSARY_DEF_PATH,
-    #[cfg(feature = "internal")]
-    utils::internal_lints::UNNECESSARY_SYMBOL_STR,
-=======
     utils::internal_lints::unnecessary_def_path::UNNECESSARY_DEF_PATH,
->>>>>>> 1afc7e22
     almost_complete_letter_range::ALMOST_COMPLETE_LETTER_RANGE,
     approx_const::APPROX_CONSTANT,
     as_conversions::AS_CONVERSIONS,
@@ -174,10 +164,7 @@
     format_args::FORMAT_IN_FORMAT_ARGS,
     format_args::TO_STRING_IN_FORMAT_ARGS,
     format_args::UNINLINED_FORMAT_ARGS,
-<<<<<<< HEAD
-=======
     format_args::UNUSED_FORMAT_SPECS,
->>>>>>> 1afc7e22
     format_impl::PRINT_IN_FORMAT_IMPL,
     format_impl::RECURSIVE_FORMAT_IMPL,
     format_push_string::FORMAT_PUSH_STRING,
