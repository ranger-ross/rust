--- conflicted
+++ resolved
@@ -47,11 +47,8 @@
 pub mod ranges;
 pub mod matches;
 pub mod precedence;
-<<<<<<< HEAD
 pub mod zero_div_zero;
-=======
 pub mod open_options;
->>>>>>> b7c6c30c
 
 mod reexport {
     pub use syntax::ast::{Name, Ident, NodeId};
@@ -93,11 +90,8 @@
     reg.register_late_lint_pass(box matches::MatchPass);
     reg.register_late_lint_pass(box misc::PatternPass);
     reg.register_late_lint_pass(box minmax::MinMaxPass);
-<<<<<<< HEAD
+    reg.register_late_lint_pass(box open_options::NonSensicalOpenOptions);
     reg.register_late_lint_pass(box zero_div_zero::ZeroDivZeroPass);
-=======
-    reg.register_late_lint_pass(box open_options::NonSensicalOpenOptions);
->>>>>>> b7c6c30c
 
     reg.register_lint_group("clippy_pedantic", vec![
         methods::OPTION_UNWRAP_USED,
