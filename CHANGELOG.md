--- conflicted
+++ resolved
@@ -2,11 +2,6 @@
 
 ## [Unreleased]
 
-<<<<<<< HEAD
-### Fixed
-
-- Fixes issue where wrapped strings would be incorrectly indented in macro defs when `format_strings` was enabled [#4036](https://github.com/rust-lang/rustfmt/issues/4036)
-=======
 ### Changed
 
 - Also apply `empty_item_single_line=true` to trait definitions to match the behavior of empty functions, structs, enums, and impls [#5047](https://github.com/rust-lang/rustfmt/issues/5047)
@@ -66,7 +61,6 @@
 ### Removed
 
 - Remove rustfmt binary path from the usage string when running `rustfmt --help` [#5214](https://github.com/rust-lang/rustfmt/issues/5214)
->>>>>>> 64f1f57a
 
 ## [1.4.38] 2021-10-20
 
