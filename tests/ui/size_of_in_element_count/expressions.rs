--- conflicted
+++ resolved
@@ -13,11 +13,7 @@
 
     // Count expression involving multiplication of size_of (Should trigger the lint)
     unsafe { copy_nonoverlapping(x.as_ptr(), y.as_mut_ptr(), size_of::<u16>() * SIZE) };
-<<<<<<< HEAD
-    //~^ ERROR: found a count of bytes instead of a count of elements of `T`
-=======
     //~^ size_of_in_element_count
->>>>>>> d8ecde0e
 
     // Count expression involving nested multiplications of size_of (Should trigger the lint)
     unsafe { copy_nonoverlapping(x.as_ptr(), y.as_mut_ptr(), HALF_SIZE * size_of_val(&x[0]) * 2) };
@@ -25,11 +21,7 @@
 
     // Count expression involving divisions of size_of (Should trigger the lint)
     unsafe { copy(x.as_ptr(), y.as_mut_ptr(), DOUBLE_SIZE * size_of::<u16>() / 2) };
-<<<<<<< HEAD
-    //~^ ERROR: found a count of bytes instead of a count of elements of `T`
-=======
     //~^ size_of_in_element_count
->>>>>>> d8ecde0e
 
     // Count expression involving divisions by size_of (Should not trigger the lint)
     unsafe { copy(x.as_ptr(), y.as_mut_ptr(), DOUBLE_SIZE / size_of::<u16>()) };
@@ -39,11 +31,7 @@
 
     // Count expression involving recursive divisions by size_of (Should trigger the lint)
     unsafe { copy(x.as_ptr(), y.as_mut_ptr(), DOUBLE_SIZE / (2 / size_of::<u16>())) };
-<<<<<<< HEAD
-    //~^ ERROR: found a count of bytes instead of a count of elements of `T`
-=======
     //~^ size_of_in_element_count
->>>>>>> d8ecde0e
 
     // No size_of calls (Should not trigger the lint)
     unsafe { copy(x.as_ptr(), y.as_mut_ptr(), SIZE) };
