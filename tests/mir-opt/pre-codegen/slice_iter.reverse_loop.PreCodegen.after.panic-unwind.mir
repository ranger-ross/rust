// MIR for `reverse_loop` after PreCodegen

fn reverse_loop(_1: &[T], _2: impl Fn(&T)) -> () {
    debug slice => _1;
    debug f => _2;
    let mut _0: ();
    let mut _11: std::slice::Iter<'_, T>;
    let mut _12: std::iter::Rev<std::slice::Iter<'_, T>>;
    let mut _13: std::iter::Rev<std::slice::Iter<'_, T>>;
    let mut _15: std::option::Option<&T>;
    let mut _16: isize;
    let mut _18: &impl Fn(&T);
    let mut _19: (&T,);
    let _20: ();
    scope 1 {
        debug iter => _13;
        let _17: &T;
        scope 2 {
            debug x => _17;
        }
<<<<<<< HEAD
        scope 18 (inlined <Rev<std::slice::Iter<'_, T>> as Iterator>::next) {
=======
        scope 19 (inlined <Rev<std::slice::Iter<'_, T>> as Iterator>::next) {
>>>>>>> 01706e1a
            let mut _14: &mut std::slice::Iter<'_, T>;
        }
    }
    scope 3 (inlined core::slice::<impl [T]>::iter) {
        scope 4 (inlined std::slice::Iter::<'_, T>::new) {
            let _3: usize;
            let mut _7: *mut T;
            let mut _8: *mut T;
            let mut _10: *const T;
            scope 5 {
                let _6: std::ptr::NonNull<T>;
                scope 6 {
                    let _9: *const T;
                    scope 7 {
                    }
                    scope 12 (inlined without_provenance::<T>) {
                        scope 13 (inlined without_provenance_mut::<T>) {
                        }
                    }
                    scope 14 (inlined NonNull::<T>::as_ptr) {
                    }
                    scope 15 (inlined std::ptr::mut_ptr::<impl *mut T>::add) {
                    }
                }
                scope 8 (inlined <NonNull<[T]> as From<&[T]>>::from) {
                    scope 9 (inlined NonNull::<[T]>::from_ref) {
                        let mut _4: *const [T];
                    }
                }
                scope 10 (inlined NonNull::<[T]>::cast::<T>) {
                    let mut _5: *const T;
                    scope 11 (inlined NonNull::<[T]>::as_ptr) {
                    }
                }
            }
        }
    }
    scope 16 (inlined <std::slice::Iter<'_, T> as Iterator>::rev) {
        scope 17 (inlined Rev::<std::slice::Iter<'_, T>>::new) {
        }
    }
    scope 18 (inlined <Rev<std::slice::Iter<'_, T>> as IntoIterator>::into_iter) {
    }

    bb0: {
        StorageLive(_11);
        StorageLive(_3);
        StorageLive(_6);
        StorageLive(_4);
        _3 = PtrMetadata(copy _1);
        _4 = &raw const (*_1);
        StorageLive(_5);
        _5 = copy _4 as *const T (PtrToPtr);
        _6 = NonNull::<T> { pointer: move _5 };
        StorageDead(_5);
        StorageLive(_9);
        switchInt(const <T as std::mem::SizedTypeProperties>::IS_ZST) -> [0: bb1, otherwise: bb2];
    }

    bb1: {
        StorageLive(_8);
        StorageLive(_7);
        _7 = copy _4 as *mut T (PtrToPtr);
        _8 = Offset(copy _7, copy _3);
        StorageDead(_7);
        _9 = move _8 as *const T (PtrToPtr);
        StorageDead(_8);
        goto -> bb3;
    }

    bb2: {
        _9 = copy _3 as *const T (Transmute);
        goto -> bb3;
    }

    bb3: {
        StorageLive(_10);
        _10 = copy _9;
        _11 = std::slice::Iter::<'_, T> { ptr: copy _6, end_or_len: move _10, _marker: const ZeroSized: PhantomData<&T> };
        StorageDead(_10);
        StorageDead(_9);
        StorageDead(_4);
        StorageDead(_6);
        StorageDead(_3);
        _12 = Rev::<std::slice::Iter<'_, T>> { iter: copy _11 };
        StorageDead(_11);
        StorageLive(_13);
        _13 = copy _12;
        goto -> bb4;
    }

    bb4: {
        StorageLive(_15);
        StorageLive(_14);
        _14 = &mut (_13.0: std::slice::Iter<'_, T>);
        _15 = <std::slice::Iter<'_, T> as DoubleEndedIterator>::next_back(move _14) -> [return: bb5, unwind: bb11];
    }

    bb5: {
        StorageDead(_14);
        _16 = discriminant(_15);
        switchInt(move _16) -> [0: bb6, 1: bb8, otherwise: bb10];
    }

    bb6: {
        StorageDead(_15);
        StorageDead(_13);
        drop(_2) -> [return: bb7, unwind continue];
    }

    bb7: {
        return;
    }

    bb8: {
        _17 = copy ((_15 as Some).0: &T);
        StorageLive(_18);
        _18 = &_2;
        StorageLive(_19);
        _19 = (copy _17,);
        _20 = <impl Fn(&T) as Fn<(&T,)>>::call(move _18, move _19) -> [return: bb9, unwind: bb11];
    }

    bb9: {
        StorageDead(_19);
        StorageDead(_18);
        StorageDead(_15);
        goto -> bb4;
    }

    bb10: {
        unreachable;
    }

    bb11 (cleanup): {
        drop(_2) -> [return: bb12, unwind terminate(cleanup)];
    }

    bb12 (cleanup): {
        resume;
    }
}<|MERGE_RESOLUTION|>--- conflicted
+++ resolved
@@ -18,11 +18,7 @@
         scope 2 {
             debug x => _17;
         }
-<<<<<<< HEAD
-        scope 18 (inlined <Rev<std::slice::Iter<'_, T>> as Iterator>::next) {
-=======
         scope 19 (inlined <Rev<std::slice::Iter<'_, T>> as Iterator>::next) {
->>>>>>> 01706e1a
             let mut _14: &mut std::slice::Iter<'_, T>;
         }
     }
