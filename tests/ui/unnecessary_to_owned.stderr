--- conflicted
+++ resolved
@@ -478,11 +478,7 @@
    |             ^^^^^^^^^^^^^^^^^^^^^^^^^^^^^^^^^^^^^^^^^^^^^^^^^^^^^^^^^^^^^^^^^^^ help: use: `[std::path::PathBuf::new()][..].iter().cloned()`
 
 error: allocating a new `String` only to create a temporary `&str` from it
-<<<<<<< HEAD
-  --> tests/ui/unnecessary_to_owned.rs:162:26
-=======
   --> tests/ui/unnecessary_to_owned.rs:164:26
->>>>>>> df0cb6c5
    |
 LL |     let _ref_str: &str = &String::from_utf8(slice.to_vec()).expect("not UTF-8");
    |                          ^^^^^^^^^^^^^^^^^^^^^^^^^^^^^^^^^^^^^^^^^^^^^^^^^^^^^^
@@ -494,11 +490,7 @@
    |
 
 error: allocating a new `String` only to create a temporary `&str` from it
-<<<<<<< HEAD
-  --> tests/ui/unnecessary_to_owned.rs:163:26
-=======
   --> tests/ui/unnecessary_to_owned.rs:165:26
->>>>>>> df0cb6c5
    |
 LL |     let _ref_str: &str = &String::from_utf8(b"foo".to_vec()).unwrap();
    |                          ^^^^^^^^^^^^^^^^^^^^^^^^^^^^^^^^^^^^^^^^^^^^
@@ -510,11 +502,7 @@
    |
 
 error: allocating a new `String` only to create a temporary `&str` from it
-<<<<<<< HEAD
-  --> tests/ui/unnecessary_to_owned.rs:164:26
-=======
   --> tests/ui/unnecessary_to_owned.rs:166:26
->>>>>>> df0cb6c5
    |
 LL |     let _ref_str: &str = &String::from_utf8(b"foo".as_slice().to_owned()).unwrap();
    |                          ^^^^^^^^^^^^^^^^^^^^^^^^^^^^^^^^^^^^^^^^^^^^^^^^^^^^^^^^^
@@ -526,11 +514,7 @@
    |
 
 error: unnecessary use of `to_vec`
-<<<<<<< HEAD
-  --> tests/ui/unnecessary_to_owned.rs:221:14
-=======
   --> tests/ui/unnecessary_to_owned.rs:223:14
->>>>>>> df0cb6c5
    |
 LL |     for t in file_types.to_vec() {
    |              ^^^^^^^^^^^^^^^^^^^
@@ -546,101 +530,61 @@
    |
 
 error: unnecessary use of `to_vec`
-<<<<<<< HEAD
-  --> tests/ui/unnecessary_to_owned.rs:244:14
-=======
   --> tests/ui/unnecessary_to_owned.rs:246:14
->>>>>>> df0cb6c5
    |
 LL |     let _ = &["x"][..].to_vec().into_iter();
    |              ^^^^^^^^^^^^^^^^^^^^^^^^^^^^^^ help: use: `["x"][..].iter().cloned()`
 
 error: unnecessary use of `to_vec`
-<<<<<<< HEAD
-  --> tests/ui/unnecessary_to_owned.rs:249:14
-=======
   --> tests/ui/unnecessary_to_owned.rs:251:14
->>>>>>> df0cb6c5
    |
 LL |     let _ = &["x"][..].to_vec().into_iter();
    |              ^^^^^^^^^^^^^^^^^^^^^^^^^^^^^^ help: use: `["x"][..].iter().copied()`
 
 error: unnecessary use of `to_string`
-<<<<<<< HEAD
-  --> tests/ui/unnecessary_to_owned.rs:297:24
-=======
   --> tests/ui/unnecessary_to_owned.rs:299:24
->>>>>>> df0cb6c5
    |
 LL |         Box::new(build(y.to_string()))
    |                        ^^^^^^^^^^^^^ help: use: `y`
 
 error: unnecessary use of `to_string`
-<<<<<<< HEAD
-  --> tests/ui/unnecessary_to_owned.rs:406:12
-=======
   --> tests/ui/unnecessary_to_owned.rs:408:12
->>>>>>> df0cb6c5
    |
 LL |         id("abc".to_string())
    |            ^^^^^^^^^^^^^^^^^ help: use: `"abc"`
 
 error: unnecessary use of `to_vec`
-<<<<<<< HEAD
-  --> tests/ui/unnecessary_to_owned.rs:549:37
-=======
   --> tests/ui/unnecessary_to_owned.rs:551:37
->>>>>>> df0cb6c5
    |
 LL |         IntoFuture::into_future(foo([].to_vec(), &0));
    |                                     ^^^^^^^^^^^ help: use: `[]`
 
 error: unnecessary use of `to_vec`
-<<<<<<< HEAD
-  --> tests/ui/unnecessary_to_owned.rs:559:18
-=======
   --> tests/ui/unnecessary_to_owned.rs:561:18
->>>>>>> df0cb6c5
    |
 LL |         s.remove(&a.to_vec());
    |                  ^^^^^^^^^^^ help: replace it with: `a`
 
 error: unnecessary use of `to_owned`
-<<<<<<< HEAD
-  --> tests/ui/unnecessary_to_owned.rs:563:14
-=======
   --> tests/ui/unnecessary_to_owned.rs:565:14
->>>>>>> df0cb6c5
    |
 LL |     s.remove(&"b".to_owned());
    |              ^^^^^^^^^^^^^^^ help: replace it with: `"b"`
 
 error: unnecessary use of `to_string`
-<<<<<<< HEAD
-  --> tests/ui/unnecessary_to_owned.rs:564:14
-=======
   --> tests/ui/unnecessary_to_owned.rs:566:14
->>>>>>> df0cb6c5
    |
 LL |     s.remove(&"b".to_string());
    |              ^^^^^^^^^^^^^^^^ help: replace it with: `"b"`
 
 error: unnecessary use of `to_vec`
-<<<<<<< HEAD
-  --> tests/ui/unnecessary_to_owned.rs:569:14
-=======
   --> tests/ui/unnecessary_to_owned.rs:571:14
->>>>>>> df0cb6c5
    |
 LL |     s.remove(&["b"].to_vec());
    |              ^^^^^^^^^^^^^^^ help: replace it with: `["b"].as_slice()`
 
 error: unnecessary use of `to_vec`
-<<<<<<< HEAD
-  --> tests/ui/unnecessary_to_owned.rs:570:14
-=======
   --> tests/ui/unnecessary_to_owned.rs:572:14
->>>>>>> df0cb6c5
    |
 LL |     s.remove(&(&["b"]).to_vec());
    |              ^^^^^^^^^^^^^^^^^^ help: replace it with: `(&["b"]).as_slice()`
