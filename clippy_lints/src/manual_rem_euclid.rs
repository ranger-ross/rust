--- conflicted
+++ resolved
@@ -65,11 +65,7 @@
             && let ExprKind::Binary(rem2_op, rem2_lhs, rem2_rhs) = add_other.kind
             && rem2_op.node == BinOpKind::Rem
             && const1 == const2
-<<<<<<< HEAD
-            && let Some(hir_id) = path_to_local(rem2_lhs)
-=======
             && let Some(hir_id) = rem2_lhs.res_local_id()
->>>>>>> 00e5e1b8
             && let Some(const3) = check_for_unsigned_int_constant(cx, ctxt, rem2_rhs)
             // Also ensures the const is nonzero since zero can't be a divisor
             && const2 == const3
