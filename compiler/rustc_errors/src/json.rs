--- conflicted
+++ resolved
@@ -32,16 +32,8 @@
 };
 use crate::registry::Registry;
 use crate::timings::{TimingRecord, TimingSection};
-<<<<<<< HEAD
-use crate::translation::{Translate, to_fluent_args};
-use crate::{
-    CodeSuggestion, FluentBundle, LazyFallbackBundle, MultiSpan, SpanLabel, Subdiag, Suggestions,
-    TerminalUrl,
-};
-=======
 use crate::translation::{Translator, to_fluent_args};
 use crate::{CodeSuggestion, MultiSpan, SpanLabel, Subdiag, Suggestions, TerminalUrl};
->>>>>>> d41e12f1
 
 #[cfg(test)]
 mod tests;
@@ -137,10 +129,7 @@
         };
         let name = match record.section {
             TimingSection::Linking => "link",
-<<<<<<< HEAD
-=======
             TimingSection::Codegen => "codegen",
->>>>>>> d41e12f1
         };
         let data = SectionTimestamp { name, event, timestamp: record.timestamp };
         let result = self.emit(EmitTyped::SectionTiming(data));
