//@no-rustfix
#![warn(clippy::implicit_saturating_sub)]
#![allow(arithmetic_overflow)]

fn main() {
    let a = 12u32;
    let b = 13u32;

    let result = if a > b { b - a } else { 0 };
    //~^ inverted_saturating_sub

    let result = if b < a { b - a } else { 0 };
    //~^ inverted_saturating_sub

    let result = if a > b { 0 } else { a - b };
    //~^ inverted_saturating_sub

    let result = if a >= b { 0 } else { a - b };
    //~^ inverted_saturating_sub

    let result = if b < a { 0 } else { a - b };
    //~^ inverted_saturating_sub

    let result = if b <= a { 0 } else { a - b };
    //~^ inverted_saturating_sub
<<<<<<< HEAD
=======

    let result = if b * 2 <= a { 0 } else { a - b * 2 };
    //~^ inverted_saturating_sub

    let result = if b <= a * 2 { 0 } else { a * 2 - b };
    //~^ inverted_saturating_sub

    let result = if b + 3 <= a + 2 { 0 } else { (a + 2) - (b + 3) };
    //~^ inverted_saturating_sub
>>>>>>> f2feb0f1

    let af = 12f32;
    let bf = 13f32;
    // Should not lint!
    let result = if bf < af { 0. } else { af - bf };

    // Should not lint!
    let result = if a < b {
        println!("we shouldn't remove this");
        0
    } else {
        a - b
    };
}<|MERGE_RESOLUTION|>--- conflicted
+++ resolved
@@ -23,8 +23,6 @@
 
     let result = if b <= a { 0 } else { a - b };
     //~^ inverted_saturating_sub
-<<<<<<< HEAD
-=======
 
     let result = if b * 2 <= a { 0 } else { a - b * 2 };
     //~^ inverted_saturating_sub
@@ -34,7 +32,6 @@
 
     let result = if b + 3 <= a + 2 { 0 } else { (a + 2) - (b + 3) };
     //~^ inverted_saturating_sub
->>>>>>> f2feb0f1
 
     let af = 12f32;
     let bf = 13f32;
